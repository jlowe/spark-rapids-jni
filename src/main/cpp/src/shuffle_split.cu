/*
 * Copyright (c) 2024, NVIDIA CORPORATION.
 *
 * Licensed under the Apache License, Version 2.0 (the "License");
 * you may not use this file except in compliance with the License.
 * You may obtain a copy of the License at
 *
 *     http://www.apache.org/licenses/LICENSE-2.0
 *
 * Unless required by applicable law or agreed to in writing, software
 * distributed under the License is distributed on an "AS IS" BASIS,
 * WITHOUT WARRANTIES OR CONDITIONS OF ANY KIND, either express or implied.
 * See the License for the specific language governing permissions and
 * limitations under the License.
 */

#include <cudf/column/column_device_view.cuh>
#include <cudf/column/column_view.hpp>
#include <cudf/column/column_factories.hpp>
#include <cudf/detail/copy.hpp>
#include <cudf/detail/iterator.cuh>
#include <cudf/detail/null_mask.hpp>
#include <cudf/detail/utilities/cuda.cuh>
#include <cudf/detail/utilities/vector_factories.hpp>
#include <cudf/lists/lists_column_view.hpp>
#include <cudf/structs/structs_column_view.hpp>
#include <cudf/table/table_view.hpp>
#include <cudf/utilities/bit.hpp>
#include <cudf/utilities/default_stream.hpp>
#include <cudf/utilities/memory_resource.hpp>

#include <rmm/cuda_stream_view.hpp>
#include <rmm/exec_policy.hpp>
#include <rmm/resource_ref.hpp>

#include <cuda/functional>
#include <thrust/binary_search.h>
#include <thrust/execution_policy.h>
#include <thrust/for_each.h>
#include <thrust/iterator/counting_iterator.h>
#include <thrust/iterator/discard_iterator.h>
#include <thrust/iterator/iterator_categories.h>
#include <thrust/iterator/transform_iterator.h>
#include <thrust/pair.h>
#include <thrust/reduce.h>
#include <thrust/scan.h>
#include <thrust/transform.h>
#include <thrust/transform_scan.h>
#include <thrust/tuple.h>

#include <cstddef>
#include <numeric>
#include <optional>
#include <stdexcept>

#include "shuffle_split.hpp"

namespace spark_rapids_jni {
<<<<<<< HEAD

using namespace cudf;
=======
>>>>>>> 64a2c08c

namespace {

using namespace cudf;

// The size that contiguous split uses internally as the GPU unit of work.
// The number of `desired_batch_size` batches equals the number of CUDA blocks
// that will be used for the main kernel launch (`copy_partitions`).
constexpr std::size_t desired_batch_size = 1 * 1024 * 1024;

// there will only be one copy of this 
struct cz_metadata_internal {
  // size_type                         num_columns = 0;
  size_type                         per_partition_metadata_size = 0;
  size_type                         max_depth = 0;
  shuffle_split_metadata            global_metadata;
};

/**
 * @brief Struct which contains information on a source buffer.
 *
 * The definition of "buffer" used throughout this module is a component piece of a
 * cudf column. So for example, a fixed-width column with validity would have 2 associated
 * buffers : the data itself and the validity buffer.  contiguous_split operates by breaking
 * each column up into it's individual components and copying each one as a separate kernel
 * block.
 */
struct src_buf_info {
  src_buf_info(cudf::type_id _type,
               int const* _offsets,
               int _offset_stack_pos,
               int _parent_offsets_index,
               bool _is_validity,
               size_type _column_offset)
    : type(_type),
      offsets(_offsets),
      offset_stack_pos(_offset_stack_pos),
      parent_offsets_index(_parent_offsets_index),
      is_validity(_is_validity),
      column_offset(_column_offset)
  {
  }

  src_buf_info(){}

  cudf::type_id type;
  int const* offsets;        // a pointer to device memory offsets if I am an offset buffer
  int offset_stack_pos;      // position in the offset stack buffer
  int parent_offsets_index;  // immediate parent that has offsets, or -1 if none
  bool is_validity;          // if I am a validity buffer
  size_type column_offset;   // offset in the case of a sliced column
};

/**
 * @brief Struct which contains information on a destination buffer.
 *
 * Similar to src_buf_info, dst_buf_info contains information on a destination buffer we
 * are going to copy to.  If we have N input buffers (which come from X columns), and
 * M partitions, then we have N*M destination buffers.
 */
struct dst_buf_info {
  // constant across all copy commands for this buffer
  std::size_t buf_size;  // total size of buffer, including padding
  int num_elements;      // # of elements to be copied
  int element_size;      // size of each element in bytes
  int num_rows;          // # of rows to be copied(which may be different from num_elements in the case of
                         // validity or offset buffers)

  int src_element_index;   // element index to start reading from my associated source buffer
  std::size_t dst_offset;  // my offset into the per-partition allocation, not including the per-partition metadata header size
  int value_shift;         // amount to shift values down by (for offset buffers)
  int bit_shift;           // # of bits to shift right by (for validity buffers)
  size_type valid_count;   // validity count for this block of work

  int src_buf_index;       // source buffer index
  int root_num_rows;     // for string columns, num_rows will be the number of chars. root_num_rows will be the number of top level rows
};

constexpr size_t size_to_batch_count(size_t bytes)
{
  return std::max(std::size_t{1}, util::round_up_unsafe(bytes, desired_batch_size) / desired_batch_size);
}

/**
 * @brief Copy a single buffer of column data, shifting values (for offset columns),
 * and validity (for validity buffers) as necessary.
 *
 * Copies a single partition of a source column buffer to a destination buffer. Shifts
 * element values by value_shift in the case of a buffer of offsets (value_shift will
 * only ever be > 0 in that case).  Shifts elements bitwise by bit_shift in the case of
 * a validity buffer (bit_shift will only ever be > 0 in that case).  This function assumes
 * value_shift and bit_shift will never be > 0 at the same time.
 *
 * This function expects:
 * - src may be a misaligned address
 * - dst must be an aligned address
 *
 * This function always does the ALU work related to value_shift and bit_shift because it is
 * entirely memory-bandwidth bound.
 *
 * @param dst Destination buffer
 * @param src Source buffer
 * @param t Thread index
 * @param num_elements Number of elements to copy
 * @param element_size Size of each element in bytes
 * @param src_element_index Element index to start copying at
 * @param stride Size of the kernel block
 * @param value_shift Shift incoming 4-byte offset values down by this amount
 * @param bit_shift Shift incoming data right by this many bits
 * @param num_rows Number of rows being copied
 * @param valid_count Optional pointer to a value to store count of set bits
 */
template <int block_size>
__device__ void copy_buffer(uint8_t* __restrict__ dst,
                            uint8_t const* __restrict__ src,
                            int t,
                            std::size_t num_elements,
                            std::size_t element_size,
                            std::size_t src_element_index,
                            uint32_t stride,
                            int value_shift,
                            int bit_shift,
                            std::size_t num_rows,
                            size_type* valid_count)
{
  src += (src_element_index * element_size);

  size_type thread_valid_count = 0;

  // handle misalignment. read 16 bytes in 4 byte reads. write in a single 16 byte store.
  std::size_t const num_bytes = num_elements * element_size;
  // how many bytes we're misaligned from 4-byte alignment
  uint32_t const ofs = reinterpret_cast<uintptr_t>(src) % 4;
  std::size_t pos    = t * 16;
  stride *= 16;
  while (pos + 20 <= num_bytes) {
    // read from the nearest aligned address.
    uint32_t const* in32 = reinterpret_cast<uint32_t const*>((src + pos) - ofs);
    uint4 v              = uint4{in32[0], in32[1], in32[2], in32[3]};
    if (ofs || bit_shift) {
      v.x = __funnelshift_r(v.x, v.y, ofs * 8 + bit_shift);
      v.y = __funnelshift_r(v.y, v.z, ofs * 8 + bit_shift);
      v.z = __funnelshift_r(v.z, v.w, ofs * 8 + bit_shift);
      v.w = __funnelshift_r(v.w, in32[4], ofs * 8 + bit_shift);
    }
    v.x -= value_shift;
    v.y -= value_shift;
    v.z -= value_shift;
    v.w -= value_shift;
    reinterpret_cast<uint4*>(dst)[pos / 16] = v;
    if (valid_count) {
      thread_valid_count += (__popc(v.x) + __popc(v.y) + __popc(v.z) + __popc(v.w));
    }
    pos += stride;
  }

  // copy trailing bytes
  if (t == 0) {
    std::size_t remainder;
    if (num_bytes < 16) {
      remainder = num_bytes;
    } else {
      std::size_t const last_bracket = (num_bytes / 16) * 16;
      remainder                      = num_bytes - last_bracket;
      if (remainder < 4) {
        // we had less than 20 bytes for the last possible 16 byte copy, so copy 16 + the extra
        remainder += 16;
      }
    }

    // if we're performing a value shift (offsets), or a bit shift (validity) the # of bytes and
    // alignment must be a multiple of 4. value shifting and bit shifting are mutually exclusive
    // and will never both be true at the same time.
    if (value_shift || bit_shift) {
      std::size_t idx = (num_bytes - remainder) / 4;
      uint32_t v = remainder > 0 ? (reinterpret_cast<uint32_t const*>(src)[idx] - value_shift) : 0;

      constexpr size_type rows_per_element = 32;
      auto const have_trailing_bits = ((num_elements * rows_per_element) - num_rows) < bit_shift;
      while (remainder) {
        // if we're at the very last word of a validity copy, we do not always need to read the next
        // word to get the final trailing bits.
        auto const read_trailing_bits = bit_shift > 0 && remainder == 4 && have_trailing_bits;
        uint32_t const next           = (read_trailing_bits || remainder > 4)
                                          ? (reinterpret_cast<uint32_t const*>(src)[idx + 1] - value_shift)
                                          : 0;

        uint32_t const val = (v >> bit_shift) | (next << (32 - bit_shift));
        if (valid_count) { thread_valid_count += __popc(val); }
        reinterpret_cast<uint32_t*>(dst)[idx] = val;
        v                                     = next;
        idx++;
        remainder -= 4;
      }
    } else {
      while (remainder) {
        std::size_t const idx = num_bytes - remainder--;
        uint32_t const val    = reinterpret_cast<uint8_t const*>(src)[idx];
        if (valid_count) { thread_valid_count += __popc(val); }
        reinterpret_cast<uint8_t*>(dst)[idx] = val;
      }
    }
  }

  if (valid_count) {
    if (num_bytes == 0) {
      if (!t) { *valid_count = 0; }
    } else {
      using BlockReduce = cub::BlockReduce<size_type, block_size>;
      __shared__ typename BlockReduce::TempStorage temp_storage;
      size_type block_valid_count{BlockReduce(temp_storage).Sum(thread_valid_count)};
      if (!t) {
        // we may have copied more bits than there are actual rows in the output.
        // so we need to subtract off the count of any bits that shouldn't have been
        // considered during the copy step.
        std::size_t const max_row    = (num_bytes * 8);
        std::size_t const slack_bits = max_row > num_rows ? max_row - num_rows : 0;
        auto const slack_mask        = set_most_significant_bits(slack_bits);
        if (slack_mask > 0) {
          uint32_t const last_word = reinterpret_cast<uint32_t*>(dst + (num_bytes - 4))[0];
          block_valid_count -= __popc(last_word & slack_mask);
        }
        *valid_count = block_valid_count;
      }
    }
  }
}

/**
 * @brief Kernel which copies data from multiple source buffers to multiple
 * destination buffers.
 *
 * When doing a contiguous_split on X columns comprising N total internal buffers
 * with M splits, we end up having to copy N*M source/destination buffer pairs.
 * These logical copies are further subdivided to distribute the amount of work
 * to be done as evenly as possible across the multiprocessors on the device.
 * This kernel is arranged such that each block copies 1 source/destination pair.
 *
 * @param index_to_buffer A function that given a `buf_index` returns the destination buffer
 * @param src_bufs Input source buffers
 * @param buf_info Information on the range of values to be copied for each destination buffer
 */
template <int block_size, typename IndexToDstBuf>
CUDF_KERNEL void copy_partitions(IndexToDstBuf index_to_buffer,
                                 uint8_t const** src_bufs,
                                 dst_buf_info* buf_info)
{
  auto const buf_index     = blockIdx.x;
  auto const src_buf_index = buf_info[buf_index].src_buf_index;

  /*
  if(threadIdx.x == 0){
    printf("buf_index = %d, src_buf_index = %d, offset = %lu\n", (int)buf_index, (int)src_buf_index, (size_t)(buf_info[buf_index].dst_offset));
  }
  */

  // copy, shifting offsets and validity bits as needed
  copy_buffer<block_size>(
    // each buffer has a block of metadata at the very beginning that we need to skip past
    index_to_buffer(buf_index) + buf_info[buf_index].dst_offset,
    src_bufs[src_buf_index],
    threadIdx.x,
    buf_info[buf_index].num_elements,
    buf_info[buf_index].element_size,
    buf_info[buf_index].src_element_index,
    blockDim.x,
    buf_info[buf_index].value_shift,
    buf_info[buf_index].bit_shift,
    buf_info[buf_index].num_rows,
    buf_info[buf_index].valid_count > 0 ? &buf_info[buf_index].valid_count : nullptr);

  /*
  if(threadIdx.x == 0){
    printf("V(%d): %d\n", (int)buf_index, ((int*)(index_to_buffer(buf_index) + buf_info[buf_index].dst_offset))[0]);
  }
  */
}

// The block of functions below are all related:
//
// compute_offset_stack_size()
// setup_src_buf_data()
// count_src_bufs()
// setup_source_buf_info()
// build_output_columns()
//
// Critically, they all traverse the hierarchy of source columns and their children
// in a specific order to guarantee they produce various outputs in a consistent
// way.  For example, setup_src_buf_info() produces a series of information
// structs that must appear in the same order that setup_src_buf_data() produces
// buffers.
//
// So please be careful if you change the way in which these functions and
// functors traverse the hierarchy.

/**
 * @brief Returns whether or not the specified type is a column that contains offsets.
 */
bool is_offset_type(type_id id) { return (id == type_id::STRING or id == type_id::LIST); }

/**
 * @brief Compute total device memory stack size needed to process nested
 * offsets per-output buffer.
 *
 * When determining the range of rows to be copied for each output buffer
 * we have to recursively apply the stack of offsets from our parent columns
 * (lists or strings).  We want to do this computation on the gpu because offsets
 * are stored in device memory.  However we don't want to do recursion on the gpu, so
 * each destination buffer gets a "stack" of space to work with equal in size to
 * it's offset nesting depth.  This function computes the total size of all of those
 * stacks.
 *
 * This function is called recursively in the case of nested types.
 *
 * @param begin Beginning of input columns
 * @param end End of input columns
 * @param offset_depth Current offset nesting depth
 *
 * @returns Total offset stack size needed for this range of columns
 */
template <typename InputIter>
std::size_t compute_offset_stack_size(InputIter begin, InputIter end, int offset_depth = 0)
{
  return std::accumulate(begin, end, 0, [offset_depth](auto stack_size, column_view const& col) {
    auto const num_buffers = 1 + (col.nullable() ? 1 : 0);
    return stack_size + (offset_depth * num_buffers) +
           compute_offset_stack_size(
             col.child_begin(), col.child_end(), offset_depth + is_offset_type(col.type().id()));
  });
}

/**
 * @brief Retrieve all buffers for a range of source columns.
 *
 * Retrieve the individual buffers that make up a range of input columns.
 *
 * This function is called recursively in the case of nested types.
 *
 * @param begin Beginning of input columns
 * @param end End of input columns
 * @param out_buf Iterator into output buffer infos
 *
 * @returns next output buffer iterator
 */
template <typename InputIter, typename OutputIter>
OutputIter setup_src_buf_data(InputIter begin, InputIter end, OutputIter out_buf)
{
  std::for_each(begin, end, [&out_buf](column_view const& col) {
    if (col.nullable()) {
      *out_buf = reinterpret_cast<uint8_t const*>(col.null_mask());
      out_buf++;
    }
    // NOTE: we're always returning the base pointer here. column-level offset is accounted
    // for later. Also, for some column types (string, list, struct) this pointer will be null
    // because there is no associated data with the root column.
    *out_buf = col.head<uint8_t>();
    out_buf++;

    out_buf = setup_src_buf_data(col.child_begin(), col.child_end(), out_buf);
  });
  return out_buf;
}

/**
 * @brief Count the total number of source buffers we will be copying
 * from.
 *
 * This count includes buffers for all input columns. For example a
 * fixed-width column with validity would be 2 buffers (data, validity).
 * A string column with validity would be 3 buffers (chars, offsets, validity).
 *
 * This function is called recursively in the case of nested types.
 *
 * @param begin Beginning of input columns
 * @param end End of input columns
 *
 * @returns total number of source buffers for this range of columns
 */
template <typename InputIter>
size_type count_src_bufs(InputIter begin, InputIter end)
{
  auto buf_iter = thrust::make_transform_iterator(begin, [](column_view const& col) {
    auto const children_counts = count_src_bufs(col.child_begin(), col.child_end());
    return 1 + (col.nullable() ? 1 : 0) + children_counts;
  });
  return std::accumulate(buf_iter, buf_iter + std::distance(begin, end), 0);
}

/**
 * @brief Computes source buffer information for the copy kernel.
 *
 * For each input column to be split we need to know several pieces of information
 * in the copy kernel.  This function traverses the input columns and prepares this
 * information for the gpu.
 *
 * This function is called recursively in the case of nested types.
 *
 * @param begin Beginning of input columns
 * @param end End of input columns
 * @param head Beginning of source buffer info array
 * @param current Current source buffer info to be written to
 * @param offset_stack_pos Integer representing our current offset nesting depth
 * (how many list or string levels deep we are)
 * @param parent_offset_index Index into src_buf_info output array indicating our nearest
 * containing list parent. -1 if we have no list parent
 * @param offset_depth Current offset nesting depth (how many list levels deep we are)
 *
 * @returns next src_buf_output after processing this range of input columns
 */
// setup source buf info
template <typename InputIter>
std::pair<src_buf_info*, size_type> setup_source_buf_info(InputIter begin,
                                                          InputIter end,
                                                          src_buf_info* head,
                                                          src_buf_info* current,
                                                          std::vector<size_type>& metadata_col_to_buf_index,
                                                          rmm::cuda_stream_view stream,
                                                          int offset_stack_pos    = 0,
                                                          int parent_offset_index = -1,
                                                          int offset_depth        = 0);

/**
 * @brief Functor that builds source buffer information based on input columns.
 *
 * Called by setup_source_buf_info to build information for a single source column.  This function
 * will recursively call setup_source_buf_info in the case of nested types.
 */
struct buf_info_functor {
  src_buf_info* head;

  template <typename T>
  std::pair<src_buf_info*, size_type> operator()(column_view const& col,
                                                 src_buf_info* current,
                                                 int offset_stack_pos,
                                                 int parent_offset_index,
                                                 int offset_depth,
                                                 std::vector<size_type>& metadata_col_to_buf_index,
                                                 rmm::cuda_stream_view)
  {
    auto start = current;

    if (col.nullable()) {
      std::tie(current, offset_stack_pos) =
        add_null_buffer(col, current, offset_stack_pos, parent_offset_index, offset_depth);
    }

    // info for the data buffer
    *current = src_buf_info(
      col.type().id(), nullptr, offset_stack_pos, parent_offset_index, false, col.offset());
    current++;

    // starts as a count of buffers per input column. will be scanned later.
    metadata_col_to_buf_index.push_back(current - start);

    return {current, offset_stack_pos + offset_depth};
  }

  template <typename T, typename... Args>
  std::enable_if_t<std::is_same_v<T, cudf::dictionary32>, std::pair<src_buf_info*, size_type>>
  operator()(Args&&...)
  {
    CUDF_FAIL("Unsupported type");
  }

 private:
  std::pair<src_buf_info*, size_type> add_null_buffer(column_view const& col,
                                                      src_buf_info* current,
                                                      int offset_stack_pos,
                                                      int parent_offset_index,
                                                      int offset_depth)
  {
    // info for the validity buffer
    *current = src_buf_info(
      type_id::INT32, nullptr, offset_stack_pos, parent_offset_index, true, col.offset());

    return {current + 1, offset_stack_pos + offset_depth};
  }
};

template <>
std::pair<src_buf_info*, size_type> buf_info_functor::operator()<cudf::string_view>(
  column_view const& col,
  src_buf_info* current,
  int offset_stack_pos,
  int parent_offset_index,
  int offset_depth,
  std::vector<size_type>& metadata_col_to_buf_index,
  rmm::cuda_stream_view stream)
{
  auto start = current;

  if (col.nullable()) {
    std::tie(current, offset_stack_pos) =
      add_null_buffer(col, current, offset_stack_pos, parent_offset_index, offset_depth);
  }

  // the way strings are arranged, the strings column itself contains char data, but our child
  // offsets column actually contains our offsets. So our parent_offset_index is actually our child.

  // string columns don't necessarily have children if they are empty
  auto const has_offsets_child = col.num_children() > 0;

  // string columns contain the underlying chars data.
  *current = src_buf_info(type_id::STRING,
                          nullptr,
                          offset_stack_pos,
                          // if I have an offsets child, it's index will be my parent_offset_index
                          has_offsets_child ? ((current + 1) - head) : parent_offset_index,
                          false,
                          col.offset());

  // if I have offsets, I need to include that in the stack size
  offset_stack_pos += has_offsets_child ? offset_depth + 1 : offset_depth;
  current++;

  if (has_offsets_child) {
    CUDF_EXPECTS(col.num_children() == 1, "Encountered malformed string column");
    strings_column_view scv(col);

    // info for the offsets buffer
    auto offset_col = current;
    CUDF_EXPECTS(not scv.offsets().nullable(), "Encountered nullable string offsets column");
    *current = src_buf_info(type_id::INT32,
                            // note: offsets can be null in the case where the string column
                            // has been created with empty_like().
                            scv.offsets().begin<cudf::id_to_type<type_id::INT32>>(),
                            offset_stack_pos,
                            parent_offset_index,
                            false,
                            col.offset());

    current++;
    offset_stack_pos += offset_depth;

    // since we are crossing an offset boundary, calculate our new depth and parent offset index.
    offset_depth++;
    parent_offset_index = offset_col - head;
  }

  // starts as a count of buffers per input column. will be scanned later.
  metadata_col_to_buf_index.push_back(current - start);

  return {current, offset_stack_pos};
}

template <>
std::pair<src_buf_info*, size_type> buf_info_functor::operator()<cudf::list_view>(
  column_view const& col,
  src_buf_info* current,
  int offset_stack_pos,
  int parent_offset_index,
  int offset_depth,
  std::vector<size_type>& metadata_col_to_buf_index,
  rmm::cuda_stream_view stream)
{
  lists_column_view lcv(col);
  auto start = current;

  if (col.nullable()) {
    std::tie(current, offset_stack_pos) =
      add_null_buffer(col, current, offset_stack_pos, parent_offset_index, offset_depth);
  }

  // list columns hold no actual data, but we need to keep a record
  // of it so we know it's size when we are constructing the output columns
  *current = src_buf_info(
    type_id::LIST, nullptr, offset_stack_pos, parent_offset_index, false, col.offset());
  current++;
  offset_stack_pos += offset_depth;

  CUDF_EXPECTS(col.num_children() == 2, "Encountered malformed list column");

  // info for the offsets buffer
  auto offset_col = current;
  *current        = src_buf_info(type_id::INT32,
                          // note: offsets can be null in the case where the lists column
                          // has been created with empty_like().
                          lcv.offsets().begin<cudf::id_to_type<type_id::INT32>>(),
                          offset_stack_pos,
                          parent_offset_index,
                          false,
                          col.offset());
  current++;
  offset_stack_pos += offset_depth;

  // since we are crossing an offset boundary, calculate our new depth and parent offset index.
  offset_depth++;
  parent_offset_index = offset_col - head;

  // starts as a count of buffers per input column. will be scanned later.
  metadata_col_to_buf_index.push_back(current - start);

  return setup_source_buf_info(col.child_begin() + 1,
                               col.child_end(),
                               head,
                               current,
                               metadata_col_to_buf_index,
                               stream,
                               offset_stack_pos,
                               parent_offset_index,
                               offset_depth);
}

template <>
std::pair<src_buf_info*, size_type> buf_info_functor::operator()<cudf::struct_view>(
  column_view const& col,
  src_buf_info* current,
  int offset_stack_pos,
  int parent_offset_index,
  int offset_depth,
  std::vector<size_type>& metadata_col_to_buf_index,
  rmm::cuda_stream_view stream)
{
  auto start = current;

  if (col.nullable()) {
    std::tie(current, offset_stack_pos) =
      add_null_buffer(col, current, offset_stack_pos, parent_offset_index, offset_depth);
  }

  // struct columns hold no actual data, but we need to keep a record
  // of it so we know it's size when we are constructing the output columns
  *current = src_buf_info(
    type_id::STRUCT, nullptr, offset_stack_pos, parent_offset_index, false, col.offset());
  current++;
  offset_stack_pos += offset_depth;

  // starts as a count of buffers per input column. will be scanned later.
  metadata_col_to_buf_index.push_back(current - start);

  // recurse on children
  cudf::structs_column_view scv(col);
  std::vector<column_view> sliced_children;
  sliced_children.reserve(scv.num_children());
  std::transform(
    thrust::make_counting_iterator(0),
    thrust::make_counting_iterator(scv.num_children()),
    std::back_inserter(sliced_children),
    [&scv, &stream](size_type child_index) { return scv.get_sliced_child(child_index, stream); });
  return setup_source_buf_info(sliced_children.begin(),
                               sliced_children.end(),
                               head,
                               current,
                               metadata_col_to_buf_index,
                               stream,
                               offset_stack_pos,
                               parent_offset_index,
                               offset_depth);
}

template <typename InputIter>
std::pair<src_buf_info*, size_type> setup_source_buf_info(InputIter begin,
                                                          InputIter end,
                                                          src_buf_info* head,
                                                          src_buf_info* current,
                                                          std::vector<size_type>& metadata_col_to_buf_index,
                                                          rmm::cuda_stream_view stream,
                                                          int offset_stack_pos,
                                                          int parent_offset_index,
                                                          int offset_depth)
{
  std::for_each(begin, end, [&](column_view const& col) {
    std::tie(current, offset_stack_pos) = cudf::type_dispatcher(col.type(),
                                                                buf_info_functor{head},
                                                                col,
                                                                current,
                                                                offset_stack_pos,
                                                                parent_offset_index,
                                                                offset_depth,
                                                                metadata_col_to_buf_index,
                                                                stream);
  });
  return {current, offset_stack_pos};
}

/**
 * @brief Given a column, processed split buffers, and a metadata builder, populate
 * the metadata for this column in the builder, and return a tuple of:
 * column size, data offset, bitmask offset and null count.
 *
 * @param src column_view to create metadata from
 * @param current_info dst_buf_info pointer reference, pointing to this column's buffer info
 *                     This is a pointer reference because it is updated by this function as the
 *                     columns's validity and data buffers are visited
 * @param mb A metadata_builder instance to update with the column's packed metadata
 * @param use_src_null_count True for the chunked_pack case where current_info has invalid null
 *                           count information. The null count should be taken
 *                           from `src` because this case is restricted to a single partition
 *                           (no splits)
 * @returns a std::tuple containing:
 *          column size, data offset, bitmask offset, and null count
 */
/*
template <typename BufInfo>
std::tuple<size_type, int64_t, int64_t, size_type> build_output_column_metadata(
  column_view const& src,
  BufInfo& current_info,
  detail::metadata_builder& mb,
  bool use_src_null_count)
{
  auto [bitmask_offset, null_count] = [&]() {
    if (src.nullable()) {
      // offsets in the existing serialized_column metadata are int64_t
      // that's the reason for the casting in this code.
      int64_t const bitmask_offset =
        current_info->num_elements == 0
          ? -1  // this means that the bitmask buffer pointer should be nullptr
          : static_cast<int64_t>(current_info->dst_offset);

      // use_src_null_count is used for the chunked contig split case, where we have
      // no splits: the null_count is just the source column's null_count
      size_type const null_count = use_src_null_count
                                     ? src.null_count()
                                     : (current_info->num_elements == 0
                                          ? 0
                                          : (current_info->num_rows - current_info->valid_count));

      ++current_info;
      return std::pair(bitmask_offset, null_count);
    }
    return std::pair(static_cast<int64_t>(-1), 0);
  }();

  // size/data pointer for the column
  auto const col_size = [&]() {
    // if I am a string column, I need to use the number of rows from my child offset column. the
    // number of rows in my dst_buf_info struct will be equal to the number of chars, which is
    // incorrect. this is a quirk of how cudf stores strings.
    if (src.type().id() == type_id::STRING) {
      // if I have no children (no offsets), then I must have a row count of 0
      if (src.num_children() == 0) { return 0; }

      // otherwise my actual number of rows will be the num_rows field of the next dst_buf_info
      // struct (our child offsets column)
      return (current_info + 1)->num_rows;
    }

    // otherwise the number of rows is the number of elements
    return static_cast<size_type>(current_info->num_elements);
  }();
  int64_t const data_offset =
    col_size == 0 || src.head() == nullptr ? -1 : static_cast<int64_t>(current_info->dst_offset);

  mb.add_column_info_to_meta(
    src.type(), col_size, null_count, data_offset, bitmask_offset, src.num_children());

  ++current_info;
  return {col_size, data_offset, bitmask_offset, null_count};
}
*/

/**
 * @brief Given a set of input columns and processed split buffers, produce
 * output columns.
 *
 * After performing the split we are left with 1 large buffer per incoming split
 * partition.  We need to traverse this buffer and distribute the individual
 * subpieces that represent individual columns and children to produce the final
 * output columns.
 *
 * This function is called recursively in the case of nested types.
 *
 * @param begin Beginning of input columns
 * @param end End of input columns
 * @param info_begin Iterator of dst_buf_info structs containing information about each
 * copied buffer
 * @param out_begin Output iterator of column views
 * @param base_ptr Pointer to the base address of copied data for the working partition
 *
 * @returns new dst_buf_info iterator after processing this range of input columns
 */
/*
template <typename InputIter, typename BufInfo, typename Output>
BufInfo build_output_columns(InputIter begin,
                             InputIter end,
                             BufInfo info_begin,
                             Output out_begin,
                             uint8_t const* const base_ptr,
                             detail::metadata_builder& mb)
{
  auto current_info = info_begin;
  std::transform(begin, end, out_begin, [&current_info, base_ptr, &mb](column_view const& src) {
    auto [col_size, data_offset, bitmask_offset, null_count] =
      build_output_column_metadata<BufInfo>(src, current_info, mb, false);

    auto const bitmask_ptr =
      base_ptr != nullptr && bitmask_offset != -1
        ? reinterpret_cast<bitmask_type const*>(base_ptr + static_cast<uint64_t>(bitmask_offset))
        : nullptr;

    // size/data pointer for the column
    uint8_t const* data_ptr = base_ptr != nullptr && data_offset != -1
                                ? base_ptr + static_cast<uint64_t>(data_offset)
                                : nullptr;

    // children
    auto children = std::vector<column_view>{};
    children.reserve(src.num_children());

    current_info = build_output_columns(
      src.child_begin(), src.child_end(), current_info, std::back_inserter(children), base_ptr, mb);

    return column_view{
      src.type(), col_size, data_ptr, bitmask_ptr, null_count, 0, std::move(children)};
  });

  return current_info;
}
*/

/**
 * @brief Given a set of input columns, processed split buffers, and a metadata_builder,
 * append column metadata using the builder.
 *
 * After performing the split we are left with 1 large buffer per incoming split
 * partition.  We need to traverse this buffer and distribute the individual
 * subpieces that represent individual columns and children to produce the final
 * output columns.
 *
 * This function is called recursively in the case of nested types.
 *
 * @param begin Beginning of input columns
 * @param end End of input columns
 * @param info_begin Iterator of dst_buf_info structs containing information about each
 * copied buffer
 * @param mb packed column metadata builder
 *
 * @returns new dst_buf_info iterator after processing this range of input columns
 */
/*
template <typename InputIter, typename BufInfo>
BufInfo populate_metadata(InputIter begin,
                          InputIter end,
                          BufInfo info_begin,
                          detail::metadata_builder& mb)
{
  auto current_info = info_begin;
  std::for_each(begin, end, [&current_info, &mb](column_view const& src) {
    build_output_column_metadata<BufInfo>(src, current_info, mb, true);

    // children
    current_info = populate_metadata(src.child_begin(), src.child_end(), current_info, mb);
  });

  return current_info;
}
*/

/**
 * @brief Functor that retrieves the size of a destination buffer
 */
struct buf_size_functor {
  dst_buf_info const* ci;
  size_t num_bufs;
  // std::size_t per_partition_metadata_size;
  std::size_t operator() __device__(int index) 
  {
    return index >= num_bufs ? 0 : ci[index].buf_size;
  }
};

/**
 * @brief Functor that retrieves the split "key" for a given output
 * buffer index.
 *
 * The key is simply the partition index.
 */
struct split_key_functor {
  int const num_src_bufs;
  int operator() __device__(int buf_index) const { return buf_index / num_src_bufs; }
};

/**
 * @brief Output iterator for writing values to the dst_offset field of the
 * dst_buf_info struct
 */
struct dst_offset_output_iterator {
  dst_buf_info* c;
  using value_type        = std::size_t;
  using difference_type   = std::size_t;
  using pointer           = std::size_t*;
  using reference         = std::size_t&;
  using iterator_category = thrust::output_device_iterator_tag;

  dst_offset_output_iterator operator+ __host__ __device__(int i) { return {c + i}; }

  dst_offset_output_iterator& operator++ __host__ __device__()
  {
    c++;
    return *this;
  }

  reference operator[] __device__(int i) { return dereference(c + i); }
  reference operator* __device__() { return dereference(c); }

 private:
  reference __device__ dereference(dst_buf_info* c) { return c->dst_offset; }
};

/**
 * @brief Output iterator for writing values to the valid_count field of the
 * dst_buf_info struct
 */
struct dst_valid_count_output_iterator {
  dst_buf_info* c;
  using value_type        = size_type;
  using difference_type   = size_type;
  using pointer           = size_type*;
  using reference         = size_type&;
  using iterator_category = thrust::output_device_iterator_tag;

  dst_valid_count_output_iterator operator+ __host__ __device__(int i) { return {c + i}; }

  dst_valid_count_output_iterator& operator++ __host__ __device__()
  {
    c++;
    return *this;
  }

  reference operator[] __device__(int i) { return dereference(c + i); }
  reference operator* __device__() { return dereference(c); }

 private:
  reference __device__ dereference(dst_buf_info* c) { return c->valid_count; }
};

/**
 * @brief Functor for computing size of data elements for a given cudf type.
 *
 * Note: columns types which themselves inherently have no data (strings, lists,
 * structs) return 0.
 */
struct size_of_helper {
  template <typename T>
  constexpr std::enable_if_t<!is_fixed_width<T>() && !std::is_same_v<T, cudf::string_view>, size_t>
    __device__ operator()() const
  {    
    return 0;
  }

  template <typename T>
  constexpr std::enable_if_t<!is_fixed_width<T>() && std::is_same_v<T, cudf::string_view>, size_t>
    __device__ operator()() const
  {
    return sizeof(cudf::device_storage_type_t<int8_t>);
  }

  template <typename T>
  constexpr std::enable_if_t<is_fixed_width<T>(), size_t> __device__ operator()() const noexcept
  {
    return sizeof(cudf::device_storage_type_t<T>);
  }
};

/**
 * @brief Functor for returning the number of batches an input buffer is being
 * subdivided into during the repartitioning step.
 *
 * Note: columns types which themselves inherently have no data (strings, lists,
 * structs) return 0.
 */
struct num_batches_func {
  thrust::pair<std::size_t, std::size_t> const* const batches;
  __device__ std::size_t operator()(size_type i) const { return thrust::get<0>(batches[i]); }
};

/**
 * @brief Get the size in bytes of a batch described by `dst_buf_info`.
 */
struct batch_byte_size_function {
  size_type const num_batches;
  dst_buf_info const* const infos;
  __device__ std::size_t operator()(size_type i) const
  {
    if (i == num_batches) { return 0; }
    auto const& buf = *(infos + i);
    std::size_t const bytes =
      static_cast<std::size_t>(buf.num_elements) * static_cast<std::size_t>(buf.element_size);
    return util::round_up_unsafe(bytes, shuffle_split_partition_data_align);
  }
};

/**
 * @brief Get the input buffer index given the output buffer index.
 */
struct out_to_in_index_function {
  size_type const* const batch_offsets;
  int const num_bufs;
  __device__ int operator()(size_type i) const
  {
    int ret = static_cast<size_type>(
             thrust::upper_bound(thrust::seq, batch_offsets, batch_offsets + num_bufs + 1, i) -
             batch_offsets) -
           1;    
    return ret;
  }
};

struct partition_buf_size_func {
  cudf::device_span<size_t const> buf_sizes;
  __device__ size_t operator()(int i)
  {
    return i >= buf_sizes.size() ? 0 : buf_sizes[i];
  }
};

// packed block of memory 1: split indices and src_buf_info structs
struct packed_split_indices_and_src_buf_info {
  packed_split_indices_and_src_buf_info(cudf::table_view const& input,
                                        std::vector<size_type> const& splits,
                                        std::size_t num_partitions,
                                        cudf::size_type num_src_bufs,
                                        cz_metadata_internal const& metadata,
                                        rmm::cuda_stream_view stream,
                                        rmm::device_async_resource_ref temp_mr)
    : indices_size(
        cudf::util::round_up_safe((num_partitions + 1) * sizeof(size_type), shuffle_split_partition_data_align)),
      src_buf_info_size(
        cudf::util::round_up_safe(num_src_bufs * sizeof(src_buf_info), shuffle_split_partition_data_align)),
      // host-side
      h_indices_and_source_info(indices_size + src_buf_info_size),
      h_indices{reinterpret_cast<size_type*>(h_indices_and_source_info.data())},
      h_src_buf_info{
        reinterpret_cast<src_buf_info*>(h_indices_and_source_info.data() + indices_size)}
  {
    // compute splits -> indices.
    // these are row numbers per split
    h_indices[0]              = 0;
    h_indices[num_partitions] = input.column(0).size();
    std::copy(splits.begin(), splits.end(), std::next(h_indices));

    // mapping of metadata column to src/dst buffer index, which we will need later on to 
    // pack row counts
    std::vector<size_type> metadata_col_to_buf_index;
    metadata_col_to_buf_index.reserve(num_src_bufs); // worst case

    // setup source buf info
    setup_source_buf_info(input.begin(), input.end(), h_src_buf_info, h_src_buf_info, metadata_col_to_buf_index, stream);

    auto const metadata_size = metadata.global_metadata.col_info.size();
    metadata_col_to_buf_index_size = cudf::util::round_up_safe(metadata_size * sizeof(size_type), shuffle_split_partition_data_align);

    offset_stack_partition_size = compute_offset_stack_size(input.begin(), input.end());
    offset_stack_size           = offset_stack_partition_size * num_partitions * sizeof(size_type);
    
    // device-side
    // gpu-only : stack space needed for nested list offset calculation
    d_indices_and_source_info =
      rmm::device_buffer(metadata_col_to_buf_index_size + indices_size + src_buf_info_size + offset_stack_size, stream, temp_mr);
    uint8_t* base_ptr = reinterpret_cast<uint8_t*>(d_indices_and_source_info.data());
    
  
    d_metadata_col_to_buf_index = reinterpret_cast<size_type*>(base_ptr);

    d_indices      = reinterpret_cast<size_type*>(base_ptr + metadata_col_to_buf_index_size);
    d_src_buf_info = reinterpret_cast<src_buf_info*>(base_ptr + metadata_col_to_buf_index_size + indices_size);
    d_offset_stack =
      reinterpret_cast<size_type*>(base_ptr + metadata_col_to_buf_index_size + indices_size + src_buf_info_size);

    // compute metadata col index -> buf index 
    cudaMemcpyAsync(d_metadata_col_to_buf_index, metadata_col_to_buf_index.data(), sizeof(size_type) * metadata_col_to_buf_index.size(), cudaMemcpyHostToDevice, stream);
    thrust::exclusive_scan(rmm::exec_policy(stream, temp_mr),
                           d_metadata_col_to_buf_index,
                           d_metadata_col_to_buf_index + metadata_size,
                           d_metadata_col_to_buf_index);
    // print_span(cudf::device_span<size_type const>{d_metadata_col_to_buf_index, metadata_size});

    CUDF_CUDA_TRY(cudaMemcpyAsync(
      d_indices, h_indices, indices_size + src_buf_info_size, cudaMemcpyDefault, stream.value()));
  }

  size_type const indices_size;
  std::size_t const src_buf_info_size;
  std::size_t offset_stack_size;

  std::vector<uint8_t> h_indices_and_source_info;
  rmm::device_buffer d_indices_and_source_info;

  size_type* const h_indices;
  src_buf_info* const h_src_buf_info;

  // data for shuffle split
  size_t metadata_col_to_buf_index_size;
  size_type* d_metadata_col_to_buf_index;

  int offset_stack_partition_size;
  size_type* d_indices;
  src_buf_info* d_src_buf_info;
  size_type* d_offset_stack;
};

// packed block of memory 2: partition buffer sizes and dst_buf_info structs
struct packed_partition_buf_size_and_dst_buf_info {
  packed_partition_buf_size_and_dst_buf_info(std::size_t num_partitions,
                                             std::size_t num_bufs,
                                             rmm::cuda_stream_view stream,
                                             rmm::device_async_resource_ref temp_mr)
    : stream(stream),
      partition_sizes_size{cudf::util::round_up_safe(num_partitions * sizeof(std::size_t), shuffle_split_partition_data_align)},
      dst_buf_info_size{cudf::util::round_up_safe(num_bufs * sizeof(dst_buf_info), shuffle_split_partition_data_align)},
      // host-side
      h_partition_sizes_and_dst_info(partition_sizes_size + dst_buf_info_size),
      // h_buf_sizes{reinterpret_cast<std::size_t*>(h_buf_sizes_and_dst_info.data())},
      h_dst_buf_info{
        reinterpret_cast<dst_buf_info*>(h_partition_sizes_and_dst_info.data() + partition_sizes_size)},
      // device-side
      d_partition_sizes_and_dst_info(partition_sizes_size + dst_buf_info_size, stream, temp_mr),
      d_partition_sizes{reinterpret_cast<std::size_t*>(d_partition_sizes_and_dst_info.data())},
      // destination buffer info
      d_dst_buf_info{reinterpret_cast<dst_buf_info*>(
        static_cast<uint8_t*>(d_partition_sizes_and_dst_info.data()) + partition_sizes_size)}
  {
  }

  /*
  void copy_to_host()
  {    
    // DtoH buf sizes and col info back to the host
    CUDF_CUDA_TRY(cudaMemcpyAsync(h_buf_sizes,
                                  d_buf_sizes,
                                  buf_sizes_size + dst_buf_info_size,
                                  cudaMemcpyDefault,
                                  stream.value()));                                  
  }
  */

  rmm::cuda_stream_view const stream;

  // partition sizes and destination info (used in batched copies)
  std::size_t const partition_sizes_size;
  std::size_t const dst_buf_info_size;

  std::vector<uint8_t> h_partition_sizes_and_dst_info;
  //std::size_t* const h_buf_sizes;
  dst_buf_info* const h_dst_buf_info;

  std::size_t h_dst_buf_total_size;

  rmm::device_buffer d_partition_sizes_and_dst_info;
  std::size_t* const d_partition_sizes;     // length: the # of partitions
  dst_buf_info* const d_dst_buf_info;       // length: the # of partitions * number of source buffers
};

// Packed block of memory 3:
// Pointers to source and destination buffers (and stack space on the
// gpu for offset computation)
struct packed_src_and_dst_pointers {
  packed_src_and_dst_pointers(cudf::table_view const& input,
                              std::size_t num_partitions,
                              cudf::size_type num_src_bufs,
                              rmm::cuda_stream_view stream,
                              rmm::device_async_resource_ref temp_mr)
    : stream(stream),
      src_bufs_size{cudf::util::round_up_safe(num_src_bufs * sizeof(uint8_t*), shuffle_split_partition_data_align)},
      dst_bufs_size{cudf::util::round_up_safe(/*num_partitions*/1 * sizeof(uint8_t*), shuffle_split_partition_data_align)},
      // host-side
      h_src_and_dst_buffers(src_bufs_size + dst_bufs_size),
      h_src_bufs{reinterpret_cast<uint8_t const**>(h_src_and_dst_buffers.data())},
      h_dst_buf{reinterpret_cast<uint8_t**>(h_src_and_dst_buffers.data() + src_bufs_size)},
      // device-side
      d_src_and_dst_buffers{rmm::device_buffer(src_bufs_size + dst_bufs_size, stream, temp_mr)},
      d_src_bufs{reinterpret_cast<uint8_t const**>(d_src_and_dst_buffers.data())},
      d_dst_buf{reinterpret_cast<uint8_t**>(
        reinterpret_cast<uint8_t*>(d_src_and_dst_buffers.data()) + src_bufs_size)}
  {
    // setup src buffers
    setup_src_buf_data(input.begin(), input.end(), h_src_bufs);
  }

  void copy_to_device()
  {
    CUDF_CUDA_TRY(cudaMemcpyAsync(d_src_and_dst_buffers.data(),
                                  h_src_and_dst_buffers.data(),
                                  src_bufs_size + dst_bufs_size,
                                  cudaMemcpyDefault,
                                  stream.value()));
  }

  rmm::cuda_stream_view const stream;
  std::size_t const src_bufs_size;
  std::size_t const dst_bufs_size;

  std::vector<uint8_t> h_src_and_dst_buffers;
  uint8_t const** const h_src_bufs;
  //uint8_t** const h_dst_bufs;
  uint8_t** const h_dst_buf;

  rmm::device_buffer d_src_and_dst_buffers;
  uint8_t const** const d_src_bufs;
  //uint8_t** const d_dst_bufs;
  uint8_t** const d_dst_buf;
};

/**
 * @brief Create an instance of `packed_src_and_dst_pointers` populating destination
 * partition buffers (if any) from `out_buffers`. In the chunked_pack case
 * `out_buffers` is empty, and the destination pointer is provided separately
 * to the `copy_partitions` kernel.
 *
 * @param input source table view
 * @param num_partitions the number of partitions (1 meaning no splits)
 * @param num_src_bufs number of buffers for the source columns including children
 * @param out_buffers the destination buffers per partition if in the non-chunked case
 * @param stream Optional CUDA stream on which to execute kernels
 * @param temp_mr A memory resource for temporary and scratch space
 *
 * @returns new unique pointer to packed_src_and_dst_pointers
 */
std::unique_ptr<packed_src_and_dst_pointers> setup_src_and_dst_pointers(
  cudf::table_view const& input,
  std::size_t num_partitions,
  cudf::size_type num_src_bufs,
  rmm::device_buffer& out_buffer,
  rmm::cuda_stream_view stream,
  rmm::device_async_resource_ref temp_mr)
{
  auto src_and_dst_pointers = std::make_unique<packed_src_and_dst_pointers>(
    input, num_partitions, num_src_bufs, stream, temp_mr);

  /*
  std::transform(
    out_buffers.begin(), out_buffers.end(), src_and_dst_pointers->h_dst_bufs, [](auto& buf) {
      return static_cast<uint8_t*>(buf.data());
    });
    */
  src_and_dst_pointers->h_dst_buf[0] = static_cast<uint8_t*>(out_buffer.data());
  

  // copy the struct to device memory to access from the kernel
  src_and_dst_pointers->copy_to_device();

  return src_and_dst_pointers;
}

template <typename InputIter>
std::pair<size_type, size_type> count_internal_columns(InputIter begin, InputIter end, int depth = 0)
{ 
  /*
  auto child_count = [&](column_view const& col){
    if(col.type().id() == cudf::type_id::STRUCT){
      return count_internal_columns(col.child_begin(), col.child_end(), depth+1);
    } else if(col.type().id() == cudf::type_id::LIST){
      cudf::lists_column_view lcv(col);
      std::vector<cudf::column_view> children({lcv.child()});
      return count_internal_columns(children.begin(), children.end(), depth+1);
    }
    return {0};
  };
  auto buf_iter = thrust::make_transform_iterator(begin, [&](column_view const& col) {
    auto const children = child_count(col);
    return {1 + children.first, 1 + children.second};
  });
  
  return std::accumulate(buf_iter, buf_iter + std::distance(begin, end), {0, 0}, [](std::pair<size_type, size_type> const& a, std::pair<size_type, size_type> const& b) -> std::pair<size_type, size_type>{
    return {a.first + b.first, std::max(a.second, b.second)};
  });
  */

  auto child_count = [&](column_view const& col, int depth) -> std::pair<size_type, size_type> {
    if(col.type().id() == cudf::type_id::STRUCT){
      return count_internal_columns(col.child_begin(), col.child_end(), depth+1);
    } else if(col.type().id() == cudf::type_id::LIST){
      cudf::lists_column_view lcv(col);
      std::vector<cudf::column_view> children({lcv.child()});
      return count_internal_columns(children.begin(), children.end(), depth+1);
    }
    return {0, depth};
  };

  size_type col_count = 0;
  size_type max_depth = 0;
  std::for_each(begin, end, [&](column_view const& col){
    auto const cc = child_count(col, depth);
    col_count += (1 + cc.first);
    max_depth = std::max(max_depth, cc.second);
  });

  return {col_count, max_depth};
}

template <typename InputIter>
void populate_column_data(cz_metadata_internal& meta, InputIter begin, InputIter end)
{
  std::for_each(begin, end, [&meta](column_view const& col){
    // strings need to store an additional char count
    meta.per_partition_metadata_size += col.type().id() == cudf::type_id::STRING ? 4 : 0;

    switch(col.type().id()){
    case cudf::type_id::STRUCT:
      meta.global_metadata.col_info.push_back({col.type().id(), col.num_children()});
      populate_column_data(meta, col.child_begin(), col.child_end());
      break;
    
    case cudf::type_id::LIST: {
      meta.global_metadata.col_info.push_back({col.type().id(), 1});
      cudf::lists_column_view lcv(col);
      std::vector<cudf::column_view> children({lcv.child()});
      populate_column_data(meta, children.begin(), children.end());
      } break;

    case cudf::type_id::DECIMAL32:
    case cudf::type_id::DECIMAL64:
    case cudf::type_id::DECIMAL128:
      // TODO: scale.
      meta.global_metadata.col_info.push_back({col.type().id(), 0});
      break;

    default:
      meta.global_metadata.col_info.push_back({col.type().id(), 0});
      break;
    }
  });
}

// returns global metadata describing the table and the size of the
// internal per-partition data
cz_metadata_internal compute_metadata(cudf::table_view const& input)
{
  auto const [num_internal_columns, max_depth] = count_internal_columns(input.begin(), input.end());

  // compute the metadata
  cz_metadata_internal ret;
  ret.global_metadata.col_info.reserve(num_internal_columns);
  // 4 byte row count
  ret.per_partition_metadata_size += 4;
  // 1 bit indicating presence of null vector, per internal column
  ret.per_partition_metadata_size += (cudf::util::round_up_safe(num_internal_columns, 32) / 32) * sizeof(bitmask_type);
  populate_column_data(ret, input.begin(), input.end());
  // pad out to shuffle_split_partition_data_align bytes
  ret.per_partition_metadata_size = cudf::util::round_up_safe(ret.per_partition_metadata_size, static_cast<size_type>(shuffle_split_partition_data_align));
  ret.max_depth = max_depth;

  return ret;
}

/**
 * @brief Create an instance of `packed_partition_buf_size_and_dst_buf_info` containing
 * the partition-level dst_buf_info structs for each partition and column buffer.
 *
 * @param input source table view
 * @param splits the numeric value (in rows) for each split, empty for 1 partition
 * @param num_partitions the number of partitions create (1 meaning no splits)
 * @param num_src_bufs number of buffers for the source columns including children
 * @param num_bufs num_src_bufs times the number of partitions
 * @param stream Optional CUDA stream on which to execute kernels
 * @param temp_mr A memory resource for temporary and scratch space
 *
 * @returns new unique pointer to `packed_partition_buf_size_and_dst_buf_info`
 */
std::pair<std::unique_ptr<packed_partition_buf_size_and_dst_buf_info>, std::unique_ptr<packed_split_indices_and_src_buf_info>> compute_splits(
  cudf::table_view const& input,
  std::vector<size_type> const& splits,
  std::size_t num_partitions,
  cudf::size_type num_src_bufs,
  std::size_t num_bufs,
  cz_metadata_internal const& metadata,
  rmm::cuda_stream_view stream,
  rmm::device_async_resource_ref temp_mr)
{
  auto partition_buf_size_and_dst_buf_info =
    std::make_unique<packed_partition_buf_size_and_dst_buf_info>(
      num_partitions, num_bufs, stream, temp_mr);

  auto const d_dst_buf_info = partition_buf_size_and_dst_buf_info->d_dst_buf_info;
  auto const d_partition_sizes    = partition_buf_size_and_dst_buf_info->d_partition_sizes;

  auto split_indices_and_src_buf_info = std::make_unique<packed_split_indices_and_src_buf_info>(
    input, splits, num_partitions, num_src_bufs, metadata, stream, temp_mr);

  auto const d_src_buf_info = split_indices_and_src_buf_info->d_src_buf_info;
  auto const offset_stack_partition_size =
    split_indices_and_src_buf_info->offset_stack_partition_size;
  auto const d_offset_stack = split_indices_and_src_buf_info->d_offset_stack;
  auto const d_indices      = split_indices_and_src_buf_info->d_indices;

  // compute sizes of each column in each partition, including alignment.
  thrust::transform(
    rmm::exec_policy_nosync(stream, temp_mr),
    thrust::make_counting_iterator<std::size_t>(0),
    thrust::make_counting_iterator<std::size_t>(num_bufs),
    d_dst_buf_info,
    cuda::proclaim_return_type<dst_buf_info>([d_src_buf_info,
                                              offset_stack_partition_size,
                                              d_offset_stack,
                                              d_indices,
                                              num_src_bufs] __device__(std::size_t t) {
      int const split_index   = t / num_src_bufs;
      int const src_buf_index = t % num_src_bufs;
      auto const& src_info    = d_src_buf_info[src_buf_index];

      // apply nested offsets (lists and string columns).
      //
      // We can't just use the incoming row indices to figure out where to read from in a
      // nested list situation.  We have to apply offsets every time we cross a boundary
      // (list or string).  This loop applies those offsets so that our incoming row_index_start
      // and row_index_end get transformed to our final values.
      //
      int const stack_pos = src_info.offset_stack_pos + (split_index * offset_stack_partition_size);
      size_type* offset_stack  = &d_offset_stack[stack_pos];
      int parent_offsets_index = src_info.parent_offsets_index;
      int stack_size           = 0;
      int root_column_offset   = src_info.column_offset;
      int const root_row_start = d_indices[split_index] + root_column_offset;
      int const root_row_end = d_indices[split_index + 1] + root_column_offset;
      int const root_row_count = root_row_end - root_row_start;
      while (parent_offsets_index >= 0) {
        offset_stack[stack_size++] = parent_offsets_index;
        root_column_offset         = d_src_buf_info[parent_offsets_index].column_offset;
        parent_offsets_index       = d_src_buf_info[parent_offsets_index].parent_offsets_index;
      }
      // make sure to include the -column- offset on the root column in our calculation.
      int row_start = d_indices[split_index] + root_column_offset;
      int row_end   = d_indices[split_index + 1] + root_column_offset;
      while (stack_size > 0) {
        stack_size--;
        auto const offsets = d_src_buf_info[offset_stack[stack_size]].offsets;
        // this case can happen when you have empty string or list columns constructed with
        // empty_like()
        if (offsets != nullptr) {
          row_start = offsets[row_start];
          row_end   = offsets[row_end];
        }
      }

      // final element indices and row count
      int const src_element_index = src_info.is_validity ? row_start / 32 : row_start;
      int const num_rows          = row_end - row_start;
      // if I am an offsets column, all my values need to be shifted
      int const value_shift = src_info.offsets == nullptr ? 0 : src_info.offsets[row_start];
      // if I am a validity column, we may need to shift bits
      int const bit_shift = src_info.is_validity ? row_start % 32 : 0;
      // # of rows isn't necessarily the same as # of elements to be copied.
      auto const num_elements = [&]() {
        if (src_info.offsets != nullptr && num_rows > 0) {
          return num_rows + 1;
        } else if (src_info.is_validity) {
          return (num_rows + 31) / 32;
        }
        return num_rows;
      }();
      int const element_size = cudf::type_dispatcher(data_type{src_info.type}, size_of_helper{});
      std::size_t const bytes =
        static_cast<std::size_t>(num_elements) * static_cast<std::size_t>(element_size);
      return dst_buf_info{util::round_up_unsafe(bytes, shuffle_split_partition_data_align),
                          num_elements,
                          element_size,
                          num_rows,
                          src_element_index,
                          0,
                          value_shift,
                          bit_shift,
                          src_info.is_validity ? 1 : 0,
                          src_buf_index,
                          root_row_count};
    }));
  
  // - compute total size of each partition and total buffer size overall
  // - compute start offset for each destination buffer within each split  
  {
    auto const keys = cudf::detail::make_counting_transform_iterator(
      0, split_key_functor{static_cast<int>(num_src_bufs)});
    auto buf_sizes =
      cudf::detail::make_counting_transform_iterator(0, buf_size_functor{d_dst_buf_info, num_bufs});

    // reduce to compute sizes, then add in per_partition_metadata_size
    thrust::reduce_by_key(rmm::exec_policy_nosync(stream, temp_mr),
                          keys,
                          keys + num_bufs,
                          buf_sizes,
                          thrust::make_discard_iterator(),
                          d_partition_sizes);
    
    /*
    {
      std::vector<size_t> h_partition_sizes(num_partitions);
      cudaMemcpy(h_partition_sizes.data(), d_partition_sizes, sizeof(size_t) * num_partitions, cudaMemcpyDeviceToHost);
      for(size_t idx=0; idx<num_partitions; idx++){
        printf("HBS(%lu): %lu\n", idx, h_partition_sizes[idx]);
      }
    }
    */
    thrust::transform(rmm::exec_policy_nosync(stream, temp_mr),
                      d_partition_sizes,
                      d_partition_sizes + num_partitions,
                      d_partition_sizes,
                      [per_partition_metadata_size = metadata.per_partition_metadata_size] __device__ (std::size_t partition_size){
                        return util::round_up_unsafe(partition_size + per_partition_metadata_size, shuffle_split_partition_data_align);
                      });

    // print_span(cudf::device_span<size_t const>{d_partition_sizes, num_partitions});
    
    // total size
    partition_buf_size_and_dst_buf_info->h_dst_buf_total_size = thrust::reduce(rmm::exec_policy(stream, temp_mr),
                                                                               d_partition_sizes,
                                                                               d_partition_sizes + num_partitions);

    // scan to per-partition destination buf offsets (num_src_bufs * num_partitions), then add metdata offset
    thrust::exclusive_scan(rmm::exec_policy_nosync(stream, temp_mr),
                           buf_sizes,
                           buf_sizes + num_bufs,
                           dst_offset_output_iterator{d_dst_buf_info},
                           std::size_t{0});
    // add metadata header offset
    auto iter = thrust::make_counting_iterator(0);
    thrust::for_each(rmm::exec_policy(stream, temp_mr),
                    iter,
                    iter + num_bufs,
                    [per_partition_metadata_size = metadata.per_partition_metadata_size,
                     bufs_per_partition = num_src_bufs,
                     d_dst_buf_info]  __device__ (size_type i){

      auto const partition_index = i / bufs_per_partition;
      auto const metadata_offset = (partition_index + 1) * per_partition_metadata_size;
      d_dst_buf_info[i].dst_offset += metadata_offset;
      // printf("dst(%i): %lu\n", i, d_dst_buf_info[i].dst_offset);
    });    
  }

  /*
  // compute start offset for each output buffer for each split
  {
    auto const keys = cudf::detail::make_counting_transform_iterator(
      0, split_key_functor{static_cast<int>(num_src_bufs)});
    auto values =
      cudf::detail::make_counting_transform_iterator(0, buf_size_functor{d_dst_buf_info});

    thrust::exclusive_scan_by_key(rmm::exec_policy(stream, temp_mr),
                                  keys,
                                  keys + num_bufs,
                                  values,
                                  dst_offset_output_iterator{d_dst_buf_info},
                                  std::size_t{0});
  }
  */

  // compute start offset for each destination buffer within each split  
  {
    /*
    auto sizes =
        cudf::detail::make_counting_transform_iterator(0, [num_bufs, d_buf_sizes] __device__ (size_t i) -> size_t {
          return i >= num_bufs ? 0 : d_buf_sizes[i];
        });
        */
       /*
    thrust::exclusive_scan(rmm::exec_policy_nosync(stream, temp_mr),
                           d_buf_sizes,
                           d_buf_sizes + num_bufs,
                           dst_offset_output_iterator{d_dst_buf_info},
                           std::size_t{0});
                           */
    
    /*
    size_t last_offset;
    size_t last_size;
    cudaMemcpyAsync(&last_offset, &(d_dst_buf_info[num_bufs-1].dst_offset), sizeof(size_t), cudaMemcpyDeviceToHost, stream);    
    cudaMemcpyAsync(&last_size, &d_buf_sizes[num_bufs-1], sizeof(size_t), cudaMemcpyDeviceToHost, stream);
    stream.synchronize();
    partition_buf_size_and_dst_buf_info->h_dst_buf_total_size = last_offset + last_size;
    */
    
    // blech
    // cudaMemcpyAsync(&(partition_buf_size_and_dst_buf_info->h_dst_buf_total_size), &(d_dst_buf_info[num_bufs].dst_offset), sizeof(size_t), cudaMemcpyDeviceToHost, stream);
  }

  // partition_buf_size_and_dst_buf_info->copy_to_host();

  return {std::move(partition_buf_size_and_dst_buf_info), std::move(split_indices_and_src_buf_info)};
}

/**
 * @brief Struct containing information about the actual batches we will send to the
 * `copy_partitions` kernel and the number of iterations we need to carry out this copy.
 *
 * For the non-chunked contiguous_split case, this contains the batched dst_buf_infos and the
 * number of iterations is going to be 1 since the non-chunked case is single pass.
 *
 * For the chunked_pack case, this also contains the batched dst_buf_infos for all
 * iterations in addition to helping keep the state about what batches have been copied so far
 * and what are the sizes (in bytes) of each iteration.
 */
struct chunk_iteration_state {
  chunk_iteration_state(rmm::device_uvector<dst_buf_info> _d_batched_dst_buf_info,
                        rmm::device_uvector<size_type> _d_batch_offsets,
                        std::vector<std::size_t>&& _h_num_buffs_per_iteration,
                        std::vector<std::size_t>&& _h_size_of_buffs_per_iteration,
                        std::size_t total_size)
    : num_iterations(_h_num_buffs_per_iteration.size()),
      current_iteration{0},
      starting_batch{0},
      d_batched_dst_buf_info(std::move(_d_batched_dst_buf_info)),
      d_batch_offsets(std::move(_d_batch_offsets)),
      h_num_buffs_per_iteration(std::move(_h_num_buffs_per_iteration)),
      h_size_of_buffs_per_iteration(std::move(_h_size_of_buffs_per_iteration)),
      total_size(total_size)
  {
  }

  static std::unique_ptr<chunk_iteration_state> create(
    rmm::device_uvector<thrust::pair<std::size_t, std::size_t>> const& batches,
    int num_bufs,
    dst_buf_info* d_orig_dst_buf_info,
    std::size_t h_dst_buf_total_size,
    std::size_t num_partitions,
    std::size_t user_buffer_size,
    rmm::cuda_stream_view stream,
    rmm::device_async_resource_ref temp_mr);

  /**
   * @brief As of the time of the call, return the starting 1MB batch index, and the
   * number of batches to copy.
   *
   * @return the current iteration's starting_batch and batch count as a pair
   */
  std::pair<std::size_t, std::size_t> get_current_starting_index_and_buff_count() const
  {
    CUDF_EXPECTS(current_iteration < num_iterations,
                 "current_iteration cannot exceed num_iterations");
    auto count_for_current = h_num_buffs_per_iteration[current_iteration];
    return {starting_batch, count_for_current};
  }

  /**
   * @brief Advance the iteration state if there are iterations left, updating the
   * starting batch and returning the amount of bytes were copied in the iteration
   * we just finished.
   * @throws cudf::logic_error If the state was at the last iteration before entering
   * this function.
   * @return size in bytes that were copied in the finished iteration
   */
  std::size_t advance_iteration()
  {
    CUDF_EXPECTS(current_iteration < num_iterations,
                 "current_iteration cannot exceed num_iterations");
    std::size_t bytes_copied = h_size_of_buffs_per_iteration[current_iteration];
    starting_batch += h_num_buffs_per_iteration[current_iteration];
    ++current_iteration;
    return bytes_copied;
  }

  /**
   * Returns true if there are iterations left.
   */
  bool has_more_copies() const { return current_iteration < num_iterations; }

  rmm::device_uvector<dst_buf_info> d_batched_dst_buf_info;  ///< dst_buf_info per 1MB batch
  rmm::device_uvector<size_type> const d_batch_offsets;  ///< Offset within a batch per dst_buf_info
  std::size_t const total_size;                          ///< The aggregate size of all iterations
  int const num_iterations;                              ///< The total number of iterations
  int current_iteration;  ///< Marks the current iteration being worked on

 private:
  std::size_t starting_batch;  ///< Starting batch index for the current iteration
  std::vector<std::size_t> const h_num_buffs_per_iteration;  ///< The count of batches per iteration
  std::vector<std::size_t> const
    h_size_of_buffs_per_iteration;  ///< The size in bytes per iteration
};

std::unique_ptr<chunk_iteration_state> chunk_iteration_state::create(
  rmm::device_uvector<thrust::pair<std::size_t, std::size_t>> const& batches,
  int num_bufs,
  dst_buf_info* d_orig_dst_buf_info,
  std::size_t h_dst_buf_total_size,
  std::size_t num_partitions,
  std::size_t user_buffer_size,
  rmm::cuda_stream_view stream,
  rmm::device_async_resource_ref temp_mr)
{
  rmm::device_uvector<size_type> d_batch_offsets(num_bufs + 1, stream, temp_mr);

  auto const buf_count_iter = cudf::detail::make_counting_transform_iterator(
    0,
    cuda::proclaim_return_type<std::size_t>(
      [num_bufs, num_batches = num_batches_func{batches.begin()}] __device__(size_type i) {
        return i == num_bufs ? 0 : num_batches(i);
      }));

  thrust::exclusive_scan(rmm::exec_policy(stream, temp_mr),
                         buf_count_iter,
                         buf_count_iter + num_bufs + 1,
                         d_batch_offsets.begin(),
                         0);

  auto const num_batches_iter =
    cudf::detail::make_counting_transform_iterator(0, num_batches_func{batches.begin()});
  size_type const num_batches = thrust::reduce(
    rmm::exec_policy(stream, temp_mr), num_batches_iter, num_batches_iter + batches.size());

  auto out_to_in_index = out_to_in_index_function{d_batch_offsets.begin(), num_bufs};

  auto const iter = thrust::make_counting_iterator(0);

  // load up the batches as d_dst_buf_info
  rmm::device_uvector<dst_buf_info> d_batched_dst_buf_info(num_batches, stream, temp_mr);

  thrust::for_each(
    rmm::exec_policy(stream, temp_mr),
    iter,
    iter + num_batches,
    [d_orig_dst_buf_info,
     d_batched_dst_buf_info = d_batched_dst_buf_info.begin(),
     batches                = batches.begin(),
     d_batch_offsets        = d_batch_offsets.begin(),
     out_to_in_index] __device__(size_type i) {
      size_type const in_buf_index = out_to_in_index(i);
      size_type const batch_index  = i - d_batch_offsets[in_buf_index];
      auto const batch_size        = thrust::get<1>(batches[in_buf_index]);
      dst_buf_info const& in       = d_orig_dst_buf_info[in_buf_index];

      // adjust info
      dst_buf_info& out = d_batched_dst_buf_info[i];
      out.element_size  = in.element_size;
      out.value_shift   = in.value_shift;
      out.bit_shift     = in.bit_shift;
      out.valid_count =
        in.valid_count;  // valid count will be set to 1 if this is a validity buffer
      out.src_buf_index = in.src_buf_index;
      // out.dst_buf_index = in.dst_buf_index;

      size_type const elements_per_batch =
        out.element_size == 0 ? 0 : batch_size / out.element_size;
      out.num_elements = ((batch_index + 1) * elements_per_batch) > in.num_elements
                           ? in.num_elements - (batch_index * elements_per_batch)
                           : elements_per_batch;

      size_type const rows_per_batch =
        // if this is a validity buffer, each element is a bitmask_type, which
        // corresponds to 32 rows.
        out.valid_count > 0
          ? elements_per_batch * static_cast<size_type>(cudf::detail::size_in_bits<bitmask_type>())
          : elements_per_batch;
      out.num_rows = ((batch_index + 1) * rows_per_batch) > in.num_rows
                       ? in.num_rows - (batch_index * rows_per_batch)
                       : rows_per_batch;

      out.src_element_index = in.src_element_index + (batch_index * elements_per_batch);
      
      out.dst_offset        = in.dst_offset + (batch_index * batch_size);
      // printf("IDO: %lu %d %d\n", in.dst_offset, (int)batch_index, (int)batch_size);

      // out.bytes and out.buf_size are unneeded here because they are only used to
      // calculate real output buffer sizes. the data we are generating here is
      // purely intermediate for the purposes of doing more uniform copying of data
      // underneath the final structure of the output
    });

  /**
   * In the chunked case, this is the code that fixes up the offsets of each batch
   * and prepares each iteration. Given the batches computed before, it figures
   * out the number of batches that will fit in an iteration of `user_buffer_size`.
   *
   * Specifically, offsets for batches are reset to the 0th byte when a new iteration
   * of `user_buffer_size` bytes is needed.
   */
  if (user_buffer_size != 0) {
    // copy the batch offsets back to host
    std::vector<std::size_t> h_offsets(num_batches + 1);
    {
      rmm::device_uvector<std::size_t> offsets(h_offsets.size(), stream, temp_mr);
      auto const batch_byte_size_iter = cudf::detail::make_counting_transform_iterator(
        0, batch_byte_size_function{num_batches, d_batched_dst_buf_info.begin()});

      thrust::exclusive_scan(rmm::exec_policy(stream, temp_mr),
                             batch_byte_size_iter,
                             batch_byte_size_iter + num_batches + 1,
                             offsets.begin());

      CUDF_CUDA_TRY(cudaMemcpyAsync(h_offsets.data(),
                                    offsets.data(),
                                    sizeof(std::size_t) * offsets.size(),
                                    cudaMemcpyDefault,
                                    stream.value()));

      // the next part is working on the CPU, so we want to synchronize here
      stream.synchronize();
    }

    std::vector<std::size_t> num_batches_per_iteration;
    std::vector<std::size_t> size_of_batches_per_iteration;
    std::vector<std::size_t> accum_size_per_iteration;
    std::size_t accum_size = 0;
    {
      auto current_offset_it = h_offsets.begin();
      // figure out how many iterations we need, while fitting batches to iterations
      // with no more than user_buffer_size bytes worth of batches
      while (current_offset_it != h_offsets.end()) {
        // next_iteration_it points to the batch right above the boundary (the batch
        // that didn't fit).
        auto next_iteration_it =
          std::lower_bound(current_offset_it,
                           h_offsets.end(),
                           // We add the cumulative size + 1 because we want to find what would fit
                           // within a buffer of user_buffer_size (up to user_buffer_size).
                           // Since h_offsets is a prefix scan, we add the size we accumulated so
                           // far so we are looking for the next user_buffer_sized boundary.
                           user_buffer_size + accum_size + 1);

        // we subtract 1 from the number of batch here because next_iteration_it points
        // to the batch that didn't fit, so it's one off.
        auto batches_in_iter = std::distance(current_offset_it, next_iteration_it) - 1;

        // to get the amount of bytes in this iteration we get the prefix scan size
        // and subtract the cumulative size so far, leaving the bytes belonging to this
        // iteration
        auto iter_size_bytes = *(current_offset_it + batches_in_iter) - accum_size;
        accum_size += iter_size_bytes;

        num_batches_per_iteration.push_back(batches_in_iter);
        size_of_batches_per_iteration.push_back(iter_size_bytes);
        accum_size_per_iteration.push_back(accum_size);

        if (next_iteration_it == h_offsets.end()) { break; }

        current_offset_it += batches_in_iter;
      }
    }

    // apply changed offset
    {
      auto d_accum_size_per_iteration =
        cudf::detail::make_device_uvector_async(accum_size_per_iteration, stream, temp_mr);

      // we want to update the offset of batches for every iteration, except the first one (because
      // offsets in the first iteration are all 0 based)
      auto num_batches_in_first_iteration = num_batches_per_iteration[0];
      auto const iter     = thrust::make_counting_iterator(num_batches_in_first_iteration);
      auto num_iterations = accum_size_per_iteration.size();
      thrust::for_each(
        rmm::exec_policy(stream, temp_mr),
        iter,
        iter + num_batches - num_batches_in_first_iteration,
        [num_iterations,
         d_batched_dst_buf_info     = d_batched_dst_buf_info.begin(),
         d_accum_size_per_iteration = d_accum_size_per_iteration.begin()] __device__(size_type i) {
          auto prior_iteration_size =
            thrust::upper_bound(thrust::seq,
                                d_accum_size_per_iteration,
                                d_accum_size_per_iteration + num_iterations,
                                d_batched_dst_buf_info[i].dst_offset) -
            1;
          d_batched_dst_buf_info[i].dst_offset -= *prior_iteration_size;
        });
    }
    return std::make_unique<chunk_iteration_state>(std::move(d_batched_dst_buf_info),
                                                   std::move(d_batch_offsets),
                                                   std::move(num_batches_per_iteration),
                                                   std::move(size_of_batches_per_iteration),
                                                   accum_size);

  } else {
    // we instantiate an "iteration state" for the regular single pass contiguous_split
    // consisting of 1 iteration with all of the batches and totalling `total_size` bytes.
    // auto const total_size = std::reduce(h_buf_sizes, h_buf_sizes + num_partitions);
    auto const total_size = h_dst_buf_total_size;

    // 1 iteration with the whole size
    return std::make_unique<chunk_iteration_state>(
      std::move(d_batched_dst_buf_info),
      std::move(d_batch_offsets),
      std::move(std::vector<std::size_t>{static_cast<std::size_t>(num_batches)}),
      std::move(std::vector<std::size_t>{total_size}),
      total_size);
  }
}

/**
 * @brief Create an instance of `chunk_iteration_state` containing 1MB batches of work
 * that are further grouped into chunks or iterations.
 *
 * This function handles both the `chunked_pack` case: when `user_buffer_size` is non-zero,
 * and the single-shot `contiguous_split` case.
 *
 * @param num_bufs num_src_bufs times the number of partitions
 * @param d_dst_buf_info dst_buf_info per partition produced in `compute_splits`
 * @param h_buf_sizes size in bytes of a partition (accessible from host)
 * @param num_partitions the number of partitions (1 meaning no splits)
 * @param user_buffer_size if non-zero, it is the size in bytes that 1MB batches should be
 *        grouped in, as different iterations.
 * @param stream Optional CUDA stream on which to execute kernels
 * @param temp_mr A memory resource for temporary and scratch space
 *
 * @returns new unique pointer to `chunk_iteration_state`
 */
std::unique_ptr<chunk_iteration_state> compute_batches(int num_bufs,
                                                       dst_buf_info* const d_dst_buf_info,
                                                       std::size_t h_dst_buf_total_size,
                                                       std::size_t num_partitions,
                                                       std::size_t user_buffer_size,
                                                       rmm::cuda_stream_view stream,
                                                       rmm::device_async_resource_ref temp_mr)
{
  // Since we parallelize at one block per copy, performance is vulnerable to situations where we
  // have small numbers of copies to do (a combination of small numbers of splits and/or columns),
  // so we will take the actual set of outgoing source/destination buffers and further partition
  // them into much smaller batches in order to drive up the number of blocks and overall
  // occupancy.
  rmm::device_uvector<thrust::pair<std::size_t, std::size_t>> batches(num_bufs, stream, temp_mr);
  thrust::transform(
    rmm::exec_policy(stream, temp_mr),
    d_dst_buf_info,
    d_dst_buf_info + num_bufs,
    batches.begin(),
    cuda::proclaim_return_type<thrust::pair<std::size_t, std::size_t>>(
      [desired_batch_size = desired_batch_size] __device__(
        dst_buf_info const& buf) -> thrust::pair<std::size_t, std::size_t> {
        // Total bytes for this incoming partition
        std::size_t const bytes =
          static_cast<std::size_t>(buf.num_elements) * static_cast<std::size_t>(buf.element_size);

        // This clause handles nested data types (e.g. list or string) that store no data in the row
        // columns, only in their children.
        if (bytes == 0) { return {1, 0}; }

        // The number of batches we want to subdivide this buffer into
        std::size_t const num_batches = size_to_batch_count(bytes);

        // NOTE: leaving batch size as a separate parameter for future tuning
        // possibilities, even though in the current implementation it will be a
        // constant.
        return {num_batches, desired_batch_size};
      }));

  return chunk_iteration_state::create(batches,
                                       num_bufs,
                                       d_dst_buf_info,
                                       h_dst_buf_total_size,
                                       num_partitions,
                                       user_buffer_size,
                                       stream,
                                       temp_mr);
}

void copy_data(int num_batches_to_copy,
               int starting_batch,
               uint8_t const** d_src_bufs,
               uint8_t** d_dst_buf,
               rmm::device_uvector<dst_buf_info>& d_dst_buf_info,
               uint8_t* user_buffer,
               rmm::cuda_stream_view stream)
{
  constexpr size_type block_size = 256;
  if (user_buffer != nullptr) {
    auto index_to_buffer = [user_buffer] __device__(unsigned int) { return user_buffer; };
    copy_partitions<block_size><<<num_batches_to_copy, block_size, 0, stream.value()>>>(
      index_to_buffer, d_src_bufs, d_dst_buf_info.data() + starting_batch);
  } else {
    // there is only ever 1 destination in the shuffle-split case and all offsets into it are absolute
    auto index_to_buffer = [d_dst_buf/*,
                            dst_buf_info = d_dst_buf_info.data(),
                            user_buffer*/] __device__(unsigned int buf_index) {
      // auto const dst_buf_index = dst_buf_info[buf_index].dst_buf_index;
      return d_dst_buf[0];
    };
    copy_partitions<block_size><<<num_batches_to_copy, block_size, 0, stream.value()>>>(
      index_to_buffer, d_src_bufs, d_dst_buf_info.data() + starting_batch);
  }
}

/**
 * @brief Function that checks an input table_view and splits for specific edge cases.
 *
 * It will return true if the input is "empty" (no rows or columns), which means
 * special handling has to happen in the calling code.
 *
 * @param input table_view of source table to be split
 * @param splits the splits specified by the user, or an empty vector if no splits
 * @returns true if the input is empty, false otherwise
 */
bool check_inputs(cudf::table_view const& input, std::vector<size_type> const& splits)
{
  if (input.num_columns() == 0) { return true; }
  if (splits.size() > 0) {
    CUDF_EXPECTS(splits.back() <= input.column(0).size(),
                 "splits can't exceed size of input columns",
                 std::out_of_range);
  }
  size_type begin = 0;
  for (auto end : splits) {
    CUDF_EXPECTS(begin >= 0, "Starting index cannot be negative.", std::out_of_range);
    CUDF_EXPECTS(
      end >= begin, "End index cannot be smaller than the starting index.", std::invalid_argument);
    CUDF_EXPECTS(end <= input.column(0).size(), "Slice range out of bounds.", std::out_of_range);
    begin = end;
  }
  return input.column(0).size() == 0;
}

constexpr size_type type_to_additional_row_counts(cudf::type_id type)
{
  return type == cudf::type_id::STRING ? 1 : 0;
}

__global__ void pack_per_partition_data_kernel(uint8_t* out_buffer,
                                               size_type num_partitions,
                                               size_t columns_per_partition,
                                               src_buf_info const* src_buf_info,
                                               dst_buf_info const* dst_buf_info,
                                               size_type bufs_per_partition,
                                               size_type const* metadata_col_to_buf_index,
                                               size_t const* out_buffer_offsets,
                                               size_type const *char_count_offsets,
                                               shuffle_split_col_data const* col_data)

{
  int const tid = threadIdx.x + blockIdx.x * blockDim.x;
  auto const threads_per_partition = cudf::util::round_up_safe(columns_per_partition, static_cast<size_t>(cudf::detail::warp_size));
  auto const partition_index = tid / threads_per_partition;
  if(partition_index >= num_partitions){
    return;
  }  
  auto const col_index = tid % threads_per_partition;

  // start of the metadata buffer for this partition
  uint8_t* buf_start = out_buffer + out_buffer_offsets[partition_index];

  // first thread in each partition stores the partition-level row count
  if(col_index == 0){
    size_type partition_num_rows = 0;
    // it is possible to get in here with no columns -or- no rows.
    if(col_index < columns_per_partition){
      auto const src_buf_index = metadata_col_to_buf_index[col_index];      
      auto const dst_buf_index = (partition_index * bufs_per_partition) + src_buf_index;
      partition_num_rows = col_data[col_index].type == cudf::type_id::STRING ? dst_buf_info[dst_buf_index].root_num_rows : dst_buf_info[dst_buf_index].num_rows;
      // printf("CBI: %d %d %d %d\n", (int)col_index, (int)src_buf_index, (int)dst_buf_index, (int)partition_num_rows);
    }
    reinterpret_cast<size_type*>(buf_start)[0] = partition_num_rows;
  }  

  // store char count for strings
  if(col_index < columns_per_partition && col_data[col_index].type == cudf::type_id::STRING){
    auto const src_buf_index = metadata_col_to_buf_index[col_index];
    auto const dst_buf_index = (partition_index * bufs_per_partition) + src_buf_index;

    // char count for this column
    size_type* char_count = reinterpret_cast<size_type*>(buf_start + (char_count_offsets[col_index] * sizeof(size_type)) + 4);
    char_count[0] = dst_buf_info[dst_buf_index].num_rows;      // # of chars
  }  

  // store has-validity bits
  bitmask_type mask = __ballot_sync(0xffffffff, col_index < columns_per_partition ? src_buf_info[metadata_col_to_buf_index[col_index]].is_validity : 0);
  if((col_index % cudf::detail::warp_size == 0) && col_index < columns_per_partition){
    auto const num_char_counts = char_count_offsets[columns_per_partition];
    bitmask_type* has_validity = reinterpret_cast<bitmask_type*>(buf_start + (num_char_counts * sizeof(size_type)) + 4);
    // printf("HV: %d : %d, %d, %d\n", (int)(col_index / cudf::detail::warp_size), (int)mask, (int)col_index, (int)tid);
    has_validity[col_index / cudf::detail::warp_size] = mask;
  }
}

// the partition header consists of:
// - an array of size_type elements, representing row counts, corresponding to a column in the global metadata.
//   - string columns contain two row counts (the column row count and the number of chars)
//   - all other columns contain 1 row count
//
// - 1 bit per column in the metadata corresponding to whether or not the column contains validity. rounded up
//   to the nearest byte at the last element
//
// - final padding out to 8 bytes (the minimum alignment needed for the re-assembly step on the receiver side)
//
void pack_per_partition_data(cz_metadata_internal const& metadata,
                             rmm::device_buffer& out_buffer,
                             rmm::device_uvector<size_t> const& out_buffer_offsets,
                             src_buf_info const* d_src_buf_info,
                             dst_buf_info const* d_dst_buf_info,
                             int bufs_per_partition,
                             size_type const* d_metadata_col_to_buf_index,
                             rmm::cuda_stream_view stream)
{
  auto temp_mr = cudf::get_current_device_resource_ref();

  auto const metadata_size = metadata.global_metadata.col_info.size();

  // compute offset for each char count for each string column in the input
  rmm::device_uvector<shuffle_split_col_data> d_col_data = cudf::detail::make_device_uvector_async(metadata.global_metadata.col_info, stream, temp_mr);
  rmm::device_uvector<size_type> char_count_offsets(metadata_size + 1, stream, temp_mr);
  auto char_count_iter = cudf::detail::make_counting_transform_iterator(0, cuda::proclaim_return_type<size_type>([d_col_data = d_col_data.begin(), num_cols = d_col_data.size()] __device__ (size_type i) -> size_type {
    return i >= num_cols ? 0 : (d_col_data[i].type == cudf::type_id::STRING ? 1 : 0);
  }));
  thrust::exclusive_scan(rmm::exec_policy_nosync(stream, temp_mr),
                         char_count_iter,
                         char_count_iter + metadata_size + 1,
                         char_count_offsets.begin());
  // print_vector(char_count_offsets);
  
  // pack the row counts and validity info
  auto const num_partitions = out_buffer_offsets.size();
  
  // we want a multiple of full warps per partition
  size_type const thread_count_per_partition = cudf::util::round_up_safe(metadata_size, static_cast<size_t>(cudf::detail::warp_size));
  cudf::detail::grid_1d const grid{thread_count_per_partition * static_cast<size_type>(num_partitions), 128};
  pack_per_partition_data_kernel<<<grid.num_blocks, grid.num_threads_per_block, 0, stream.value()>>>(reinterpret_cast<uint8_t*>(out_buffer.data()),
                                                                                                     num_partitions,
                                                                                                     metadata_size,
                                                                                                     d_src_buf_info,
                                                                                                     d_dst_buf_info,
                                                                                                     bufs_per_partition,
                                                                                                     d_metadata_col_to_buf_index,
                                                                                                     out_buffer_offsets.begin(),
                                                                                                     char_count_offsets.begin(),
                                                                                                     d_col_data.begin());

  /*
  {
    stream.synchronize();
    std::vector<uint8_t> h_partitions = cudf::detail::make_std_vector_sync(cudf::device_span<uint8_t const>{reinterpret_cast<uint8_t const*>(out_buffer.data()), out_buffer.size()}, stream);
    std::vector<size_t> h_partition_offsets = cudf::detail::make_std_vector_sync(out_buffer_offsets, stream);
    std::vector<size_type> h_row_count_offsets = cudf::detail::make_std_vector_sync(row_count_offsets, stream);

    for(int p_idx=0; p_idx<num_partitions; p_idx++){
      size_type const* row_counts = reinterpret_cast<size_type const*>(h_partitions.data() + h_partition_offsets[p_idx]);
      bitmask_type const* has_validity = reinterpret_cast<bitmask_type const*>(row_counts + row_count_offsets[metadata_size]);
      for(int idx=0; idx<metadata_size; idx++){
      }
    }
  }
  */

#if 0
  // store the row counts and has-validity
  auto iter = thrust::make_counting_iterator(0);
  auto const num_partitions = out_buffer_offsets.size();
  thrust::for_each(rmm::exec_policy_nosync(stream, temp_mr),
                   iter,
                   iter + (metadata_size * num_partitions),
                   [num_partitions,
                    metadata_size,
                    d_src_buf_info,
                    d_dst_buf_info,
                    src_bufs_per_partition,
                    d_metadata_col_to_buf_index,
                    out_buffer = reinterpret_cast<uint8_t*>(out_buffer.data()),
                    out_buffer_offsets = out_buffer_offsets.begin(),
                    row_count_offsets = row_count_offsets.begin(),
                    d_col_data = d_col_data.begin()] __device__ (size_type i){

    auto const partition_index = i / num_partitions;
    auto const col_index = i % num_partitions;    
    
    // where we're getting the row counts from
    auto const buf_index = (partition_index * src_bufs_per_partition) + d_metadata_col_to_buf_index[col_index];

    // start of the metadata buffer for this partition
    uint8_t* buf_start = out_buffer + out_buffer_offsets[partition_index];

    // start of row counts for this column
    size_type* row_count = reinterpret_cast<size_type*>(buf_start + (row_count_offsets[col_index] * sizeof(size_type)));
    if(d_col_data[col_index].type == cudf::type_id::STRING){
      row_count[0] = d_dst_buf_info[buf_index].root_num_rows;
      row_count[1] = d_dst_buf_info[buf_index].num_rows;      // # of chars
    } else {
      // all other columns write out just 1 row count. everything else can be reconstructed from there 
      // on the assemble side (eg offsets)
      row_count[0] = d_dst_buf_info[buf_index].num_rows;
    }

    /*
    bitmask_type mask = d_src_buf_info[buf_index].is_validity ? (1 << (col_index % 32)) : 0;
    auto const num_row_counts = row_count_offsets[metadata_size];
    bitmask_type* has_validity = reinterpret_cast<bitmask_type*>(buf_start + (num_row_counts * sizeof(size_type)));
    atomicOr(&has_validity[col_index / 32], mask);
    */
  });

  // compute the has-validity bits. this is being done as a full kernel because:
  // - we don't want to have to initialize the big rmm::device_buffer that contains all the partition data
  // - because of this, the value of all the has-validity bits will be random
  // - if we just used thrust, all we could do is call atomicOr which wouldn't handle the case where 
  //   the uninitialized memory is 1 but we want to set it to 0
#endif
}

};  // anonymous namespace

namespace detail {

/**
 * @brief A helper struct containing the state of contiguous_split, whether the caller
 * is using the single-pass contiguous_split or chunked_pack.
 *
 * It exposes an iterator-like pattern where contiguous_split_state::has_next()
 * returns true when there is work to be done, and false otherwise.
 *
 * contiguous_split_state::contiguous_split() performs a single-pass contiguous_split
 * and is valid iff contiguous_split_state is instantiated with 0 for the user_buffer_size.
 *
 * contiguous_split_state::contiguous_split_chunk(device_span) is only valid when
 * user_buffer_size > 0. It should be called as long as has_next() returns true. The
 * device_span passed to contiguous_split_chunk must be allocated in stream `stream` by
 * the user.
 *
 * None of the methods are thread safe.
 */
struct contiguous_split_state {
  contiguous_split_state(cudf::table_view const& input,
                         std::size_t user_buffer_size,
                         rmm::cuda_stream_view stream,
                         std::optional<rmm::device_async_resource_ref> mr,
                         rmm::device_async_resource_ref temp_mr)
    : contiguous_split_state(input, {}, user_buffer_size, stream, mr, temp_mr)
  {
  }

  contiguous_split_state(cudf::table_view const& input,
                         std::vector<size_type> const& splits,
                         rmm::cuda_stream_view stream,
                         std::optional<rmm::device_async_resource_ref> mr,
                         rmm::device_async_resource_ref temp_mr)
    : contiguous_split_state(input, splits, 0, stream, mr, temp_mr)
  {
  }

  bool has_next() const { return !is_empty && chunk_iter_state->has_more_copies(); }

  std::size_t get_total_contiguous_size() const
  {
    return is_empty ? 0 : chunk_iter_state->total_size;
  }

  std::pair<shuffle_split_result, shuffle_split_metadata> contiguous_split()
  {
    CUDF_EXPECTS(user_buffer_size == 0, "Cannot contiguous split with a user buffer");
    if (is_empty || input.num_columns() == 0) { 
      return {shuffle_split_result{std::make_unique<rmm::device_buffer>(std::move(out_buffer)), std::move(out_buffer_offsets)},
              shuffle_split_metadata{std::move(metadata.global_metadata.col_info)}};
    }

    auto const num_batches_total =
      std::get<1>(chunk_iter_state->get_current_starting_index_and_buff_count());

    // perform the copy.
    copy_data(num_batches_total,
              0 /* starting at buffer for single-shot 0*/,
              src_and_dst_pointers->d_src_bufs,
              src_and_dst_pointers->d_dst_buf,
              chunk_iter_state->d_batched_dst_buf_info,
              nullptr,
              stream);

    // debug
    stream.synchronize();

    // these "orig" dst_buf_info pointers describe the prior-to-batching destination
    // buffers per partition
    auto d_orig_dst_buf_info = partition_buf_size_and_dst_buf_info->d_dst_buf_info;
    auto h_orig_dst_buf_info = partition_buf_size_and_dst_buf_info->h_dst_buf_info;

    // postprocess valid_counts: apply the valid counts computed by copy_data for each
    // batch back to the original dst_buf_infos
    auto const keys = cudf::detail::make_counting_transform_iterator(
      0, out_to_in_index_function{chunk_iter_state->d_batch_offsets.begin(), (int)num_bufs});

    auto values = thrust::make_transform_iterator(
      chunk_iter_state->d_batched_dst_buf_info.begin(),
      cuda::proclaim_return_type<size_type>(
        [] __device__(dst_buf_info const& info) { return info.valid_count; }));

    thrust::reduce_by_key(rmm::exec_policy(stream, temp_mr),
                          keys,
                          keys + num_batches_total,
                          values,
                          thrust::make_discard_iterator(),
                          dst_valid_count_output_iterator{d_orig_dst_buf_info});

    CUDF_CUDA_TRY(cudaMemcpyAsync(h_orig_dst_buf_info,
                                  d_orig_dst_buf_info,
                                  partition_buf_size_and_dst_buf_info->dst_buf_info_size,
                                  cudaMemcpyDefault,
                                  stream.value()));

    stream.synchronize();

    // not necessary for the non-chunked case, but it makes it so further calls to has_next
    // return false, just in case
    chunk_iter_state->advance_iteration();
        
    // std::pair<shuffle_split_result, shuffle_split_metadata>
    return {shuffle_split_result{std::make_unique<rmm::device_buffer>(std::move(out_buffer)), std::move(out_buffer_offsets)},
            shuffle_split_metadata{std::move(metadata.global_metadata.col_info)}};
  }

  /*
  std::unique_ptr<std::vector<uint8_t>> build_packed_column_metadata()
  {
    CUDF_EXPECTS(num_partitions == 1, "build_packed_column_metadata supported only without splits");

    if (input.num_columns() == 0) { return std::unique_ptr<std::vector<uint8_t>>(); }

    if (is_empty) {
      // this is a bit ugly, but it was done to re-use make_empty_packed_table between the
      // regular contiguous_split and chunked_pack cases.
      auto empty_packed_tables = std::move(make_empty_packed_table().front());
      return std::move(empty_packed_tables.data.metadata);
    }

    auto& h_dst_buf_info  = partition_buf_size_and_dst_buf_info->h_dst_buf_info;
    auto cur_dst_buf_info = h_dst_buf_info;
    detail::metadata_builder mb{input.num_columns()};

    populate_metadata(input.begin(), input.end(), cur_dst_buf_info, mb);

    return std::make_unique<std::vector<uint8_t>>(std::move(mb.build()));
  }
  */

 private:
  contiguous_split_state(cudf::table_view const& input,
                         std::vector<size_type> const& splits,
                         std::size_t user_buffer_size,
                         rmm::cuda_stream_view stream,
                         std::optional<rmm::device_async_resource_ref> mr,
                         rmm::device_async_resource_ref temp_mr)
    : input(input),
      user_buffer_size(user_buffer_size),
      stream(stream),
      mr(mr),
      temp_mr(temp_mr),
      is_empty{check_inputs(input, splits)},
      num_partitions{splits.size() + 1},
      num_src_bufs{count_src_bufs(input.begin(), input.end())},
      num_bufs{num_src_bufs * num_partitions}
  {
    // compute metadata, even if the input is empty.
    metadata = compute_metadata(input);

    // if the table we are about to contig split is empty, no additional
    // work is necessary.
    if (is_empty) { return; }

    // debug
    stream.synchronize();

    // First pass over the source tables to generate a `dst_buf_info` per split and column buffer
    // (`num_bufs`). After this, contiguous_split uses `dst_buf_info` to further subdivide the work
    // into 1MB batches in `compute_batches`
    std::tie(partition_buf_size_and_dst_buf_info, partition_split_indices_and_src_buf_info) =
       compute_splits(input, splits, num_partitions, num_src_bufs, num_bufs, metadata, stream, temp_mr);

    // debug
    stream.synchronize();

    // generate output offsets from the partition buf sizes
    out_buffer_offsets = rmm::device_uvector<size_t>(num_partitions, stream, mr.value_or(cudf::get_current_device_resource()));
    auto size_iter = cudf::detail::make_counting_transform_iterator(0, partition_buf_size_func{{partition_buf_size_and_dst_buf_info->d_partition_sizes, num_partitions}});
    thrust::exclusive_scan(rmm::exec_policy(stream, temp_mr),
                           size_iter,
                           size_iter + num_partitions,
                           out_buffer_offsets.begin());

    // debug
    stream.synchronize();

    // one big output buffer
    out_buffer = rmm::device_buffer(partition_buf_size_and_dst_buf_info->h_dst_buf_total_size, stream, mr.value_or(cudf::get_current_device_resource()));

    /*
    void pack_per_partition_data(cz_metadata_internal const& metadata,
                             rmm::device_buffer& out_buffer,
                             rmm::device_uvector<size_t> const& out_buffer_offsets,
                             src_buf_info const* d_src_buf_info,
                             dst_buf_info const* d_dst_buf_info,
                             int src_bufs_per_partition,
                             size_type* d_metadata_col_to_buf_index,
                             rmm::cuda_stream_view stream)
                             */

    // pack the output metadata buffers
    pack_per_partition_data(metadata,
                            out_buffer,
                            out_buffer_offsets,
                            partition_split_indices_and_src_buf_info->d_src_buf_info,
                            partition_buf_size_and_dst_buf_info->d_dst_buf_info,
                            num_src_bufs,
                            partition_split_indices_and_src_buf_info->d_metadata_col_to_buf_index,
                            stream);

    // debug
    stream.synchronize();

    // Second pass: uses `dst_buf_info` to break down the work into 1MB batches.
    chunk_iter_state = compute_batches(num_bufs,
                                       partition_buf_size_and_dst_buf_info->d_dst_buf_info,
                                       partition_buf_size_and_dst_buf_info->h_dst_buf_total_size,
                                       num_partitions,
                                       user_buffer_size,
                                       stream,
                                       temp_mr);
    
    // debug
    stream.synchronize();
    
    CUDF_EXPECTS(user_buffer_size == 0, "Chunked mode not supported yet.");
    // allocate output partition buffers, in the non-chunked case
    /*
    if (user_buffer_size == 0) {
      out_buffers.reserve(num_partitions);
      auto h_buf_sizes = partition_buf_size_and_dst_buf_info->h_buf_sizes;
      std::transform(h_buf_sizes,
                     h_buf_sizes + num_partitions,
                     std::back_inserter(out_buffers),
                     [stream = stream,
                      mr = mr.value_or(rmm::mr::get_current_device_resource())](std::size_t bytes) {
                       return rmm::device_buffer{bytes, stream, mr};
                     });
    }
    */    

    src_and_dst_pointers = std::move(setup_src_and_dst_pointers(
      input, num_partitions, num_src_bufs, out_buffer, stream, temp_mr));
  }

  /*
  std::vector<packed_table> make_packed_tables()
  {
    if (input.num_columns() == 0) { return std::vector<packed_table>(); }
    if (is_empty) { return make_empty_packed_table(); }
    std::vector<packed_table> result;
    result.reserve(num_partitions);
    std::vector<column_view> cols;
    cols.reserve(input.num_columns());

    auto& h_dst_buf_info = partition_buf_size_and_dst_buf_info->h_dst_buf_info;
    auto& h_dst_bufs     = src_and_dst_pointers->h_dst_bufs;

    auto cur_dst_buf_info = h_dst_buf_info;
    detail::metadata_builder mb(input.num_columns());

    for (std::size_t idx = 0; idx < num_partitions; idx++) {
      // traverse the buffers and build the columns.
      cur_dst_buf_info = build_output_columns(input.begin(),
                                              input.end(),
                                              cur_dst_buf_info,
                                              std::back_inserter(cols),
                                              h_dst_bufs[idx],
                                              mb);

      // pack the columns
      result.emplace_back(packed_table{
        cudf::table_view{cols},
        packed_columns{std::make_unique<std::vector<uint8_t>>(mb.build()),
                       std::make_unique<rmm::device_buffer>(std::move(out_buffers[idx]))}});

      cols.clear();
      mb.clear();
    }

    return result;
  }
  */

 /*
  std::vector<packed_table> make_empty_packed_table()
  {
    // sanitize the inputs (to handle corner cases like sliced tables)
    std::vector<cudf::column_view> empty_column_views;
    empty_column_views.reserve(input.num_columns());
    std::transform(input.begin(),
                   input.end(),
                   std::back_inserter(empty_column_views),
                   [](column_view const& col) { return cudf::empty_like(col)->view(); });

    table_view empty_inputs(empty_column_views);

    // build the empty results
    std::vector<packed_table> result;
    result.reserve(num_partitions);
    auto const iter = thrust::make_counting_iterator(0);
    std::transform(iter,
                   iter + num_partitions,
                   std::back_inserter(result),
                   [&empty_inputs](int partition_index) {
                     return packed_table{empty_inputs,
                                         packed_columns{std::make_unique<std::vector<uint8_t>>(
                                                          pack_metadata(empty_inputs, nullptr, 0)),
                                                        std::make_unique<rmm::device_buffer>()}};
                   });

    return result;
  }
  */

  cudf::table_view const input;        ///< The input table_view to operate on
  std::size_t const user_buffer_size;  ///< The size of the user buffer for the chunked_pack case
  rmm::cuda_stream_view const stream;
  std::optional<rmm::device_async_resource_ref const> mr;  ///< The resource for any data returned

  // this resource defaults to `mr` for the contiguous_split case, but it can be useful for the
  // `chunked_pack` case to allocate scratch/temp memory in a pool
  rmm::device_async_resource_ref const temp_mr;  ///< The memory resource for scratch/temp space

  // whether the table was empty to begin with (0 rows or 0 columns) and should be metadata-only
  bool const is_empty;  ///< True if the source table has 0 rows or 0 columns

  // This can be 1 if `contiguous_split` is just packing and not splitting
  std::size_t const num_partitions;  ///< The number of partitions to produce

  size_type const num_src_bufs;  ///< Number of source buffers including children

  std::size_t const num_bufs;  ///< Number of source buffers including children * number of splits

  std::unique_ptr<packed_partition_buf_size_and_dst_buf_info>
    partition_buf_size_and_dst_buf_info;  ///< Per-partition buffer size and destination buffer info

  std::unique_ptr<packed_split_indices_and_src_buf_info>
    partition_split_indices_and_src_buf_info;  ///< Per-partition buffer size and destination buffer info

  std::unique_ptr<packed_src_and_dst_pointers>
    src_and_dst_pointers;  ///< Src. and dst. pointers for `copy_partition`

  //
  // State around the chunked pattern
  //

  // chunked_pack will have 1 or more "chunks" to iterate on, defined in chunk_iter_state
  // contiguous_split will have a single "chunk" in chunk_iter_state, so no iteration.
  std::unique_ptr<chunk_iteration_state>
    chunk_iter_state;  ///< State object for chunk iteration state

  // Two API usages are allowed:
  //  - `chunked_pack`: for this mode, the user will provide a buffer that must be at least 1MB.
  //    The behavior is "chunked" in that it will contiguously copy up until the user specified
  //    `user_buffer_size` limit, exposing a next() call for the user to invoke. Note that in this
  //    mode, no partitioning occurs, hence the name "pack".
  //
  //  - `contiguous_split` (default): when the user doesn't provide their own buffer,
  //    `contiguous_split` will allocate a buffer per partition and will place contiguous results in
  //    each buffer.
  //
  //std::vector<rmm::device_buffer>
//    out_buffers;  ///< Buffers allocated for a regular `contiguous_split`
  rmm::device_buffer              out_buffer{};
  rmm::device_uvector<size_t>     out_buffer_offsets{0, cudf::get_default_stream()};
  cz_metadata_internal metadata;  
};

};  // namespace detail

std::pair<shuffle_split_result, shuffle_split_metadata> shuffle_split(cudf::table_view const& input,
                                                                      std::vector<size_type> const& splits,
                                                                      rmm::cuda_stream_view stream,
                                                                      rmm::device_async_resource_ref mr)
{
  // for now, we don't allow strings, lists or columns with validity
  CUDF_EXPECTS(std::all_of(input.begin(), input.end(), [](cudf::column_view const& col){
    return col.type().id() != cudf::type_id::STRING && 
           col.type().id() != cudf::type_id::LIST &&
           !col.nullable();
  }), "Unsupported column type (for now)");

  // `temp_mr` is the same as `mr` for contiguous_split as it allocates all
  // of its memory from the default memory resource in cuDF
  auto temp_mr = mr;
  auto state   = detail::contiguous_split_state(input, splits, stream, mr, temp_mr);
  return state.contiguous_split();
}

namespace detail {

#define OUTPUT_ITERATOR(__name, __T, __field_name)                                                  \
  template<typename __T>                                                                            \
  struct __name##generic_output_iter {                                                              \
    __T* c;                                                                                         \
    using value_type        = decltype(__T::__field_name);                                          \
    using difference_type   = size_t;                                                               \
    using pointer           = decltype(__T::__field_name)*;                                         \
    using reference         = decltype(__T::__field_name)&;                                         \
    using iterator_category = thrust::output_device_iterator_tag;                                   \
                                                                                                    \
    __name##generic_output_iter operator+ __host__ __device__(int i) { return {c + i}; }            \
                                                                                                    \
    __name##generic_output_iter& operator++ __host__ __device__()                                   \
    {                                                                                               \
      c++;                                                                                          \
      return *this;                                                                                 \
    }                                                                                               \
                                                                                                    \
    reference operator[] __device__(int i) { return dereference(c + i); }                           \
    reference operator* __device__() { return dereference(c); }                                     \
                                                                                                    \
  private:                                                                                          \
    reference __device__ dereference(__T* c) { return c->__field_name; }                            \
  };                                                                                                \
  using __name = __name##generic_output_iter<__T>

// per-flattened-column information
struct assemble_column_info {
  cudf::type_id         type;
  bool                  has_validity;
  size_type             num_rows, num_chars;
  size_type             null_count;
  size_type             num_children;
};
OUTPUT_ITERATOR(assemble_column_info_num_rows_output_iter, assemble_column_info, num_rows);
OUTPUT_ITERATOR(assemble_column_info_has_validity_output_iter, assemble_column_info, has_validity);

// a copy batch. 1 per block.
struct assemble_batch {
  __device__ assemble_batch(int8_t const* _src, int8_t* _dst, size_t _size, bool _validity, int _value_shift, int _bit_shift):
    src(_src), dst(_dst), size(_size), validity(_validity), value_shift(_value_shift), bit_shift(_bit_shift){}

  int8_t const* src;
  int8_t* dst;
  size_t              size;
  bool                validity; // whether or not this is a validity buffer
  int value_shift;              // amount to shift values down by (for offset buffers)
  int bit_shift;                // # of bits to shift right by (for validity buffers)
  size_type valid_count = 0;    // (output) validity count for this block of work
};

struct assemble_column_functor {
  rmm::cuda_stream_view stream;
  rmm::device_async_resource_ref mr;

  template <typename T, typename ColumnIter, typename BufferIter, CUDF_ENABLE_IF(cudf::is_fixed_width<T>())>
  std::pair<ColumnIter, BufferIter> operator()(ColumnIter col, BufferIter buffer, std::vector<std::unique_ptr<cudf::column>>& out)
  {
    auto const validity = buffer;
    auto const data = col->has_validity ? buffer + 1 : buffer;
    buffer = data + 1;

    out.push_back(std::make_unique<cudf::column>(cudf::data_type{col->type},
                  col->num_rows,
                  std::move(*data),
                  col->has_validity ? std::move(*validity) : rmm::device_buffer{},
                  col->null_count));
    
    return {col + 1, buffer};
  }
  
  template <typename T, typename ColumnIter, typename BufferIter, CUDF_ENABLE_IF(std::is_same_v<T, cudf::struct_view>)>
  std::pair<ColumnIter, BufferIter> operator()(ColumnIter col, BufferIter buffer, std::vector<std::unique_ptr<cudf::column>>& out)
  {
    auto const validity = buffer;
    buffer = col->has_validity ? buffer + 1 : buffer;

    // build children
    std::vector<std::unique_ptr<cudf::column>> children;
    children.reserve(col->num_children);
    auto next = col + 1;
    for(size_type i=0; i<col->num_children; i++){
      std::tie(next, buffer) = cudf::type_dispatcher(cudf::data_type{next->type},
                                                     detail::assemble_column_functor{stream, mr},
                                                     next,
                                                     buffer,
                                                     children);
    }    

    out.push_back(cudf::make_structs_column(col->num_rows,
                                            std::move(children),
                                            col->null_count,
                                            col->has_validity ? std::move(*validity) : rmm::device_buffer{},
                                            stream,
                                            mr));
    return {next, buffer};
  }
    
    /*
  template <typename T, CUDF_ENABLE_IF(std::is_same_v<T, cudf::list_view>)>
  size_t operator()(size_t cur, host_span<assemble_column_info const> assemble_data, host_span<rmm::device_buffer> buffers, std::vector<std::unique_ptr<cudf::column>>& out)
  {
    auto col = assemble_data[cur];
    auto validity = cur;
    auto offsets = col.has_validity ? cur + 1 : cur;
    cur = offsets + 1;

    // build offsets
    auto offsets_col = std::make_unique<cudf::column>(cudf::data_type{cudf::type_id::INT32},
                                                      col.num_rows + 1,
                                                      std::move(buffers[offsets]),
                                                      rmm::device_buffer{},
                                                      0);

    // build the child
    std::vector<std::unique_ptr<cudf::column>> child_col;
    cur = cudf::type_dispatcher(cudf::data_type{col.type},
                                *this,
                                cur,
                                assemble_data,
                                buffers,
                                child_col);
    
    // build the final column
    out.push_back(cudf::make_lists_column(col.num_rows,
                                          std::move(offsets_col),
                                          std::move(child_col.back()),
                                          col.null_count,
                                          col.has_validity ? std::move(buffers[validity]) : rmm::device_buffer{},
                                          stream,
                                          mr));
    return cur;
  }  
  */

  // template <typename T, CUDF_ENABLE_IF(!cudf::is_fixed_width<T>() and !std::is_same_v<T, cudf::list_view> and !std::is_same_v<T, cudf::struct_view>)>
  template <typename T, typename ColumnIter, typename BufferIter, CUDF_ENABLE_IF(!cudf::is_fixed_width<T>() and !std::is_same_v<T, cudf::struct_view>)>
  std::pair<ColumnIter, BufferIter> operator()(ColumnIter col, BufferIter buffer, std::vector<std::unique_ptr<cudf::column>>& out)
  {
    CUDF_FAIL("Unsupported type in shuffle_assemble");
  }
};

struct assemble_buffer_functor {
  rmm::cuda_stream_view stream;
  rmm::device_async_resource_ref mr;

  template <typename T, CUDF_ENABLE_IF(cudf::is_fixed_width<T>())>
  void operator()(assemble_column_info const& col, std::vector<rmm::device_buffer>& out)
  {
    // validity
    if(col.has_validity){
      out.push_back(alloc_validity(col.num_rows));
    }

    // data
    auto const data_size = cudf::util::round_up_safe(cudf::type_dispatcher(data_type{col.type}, size_of_helper{}) * col.num_rows, shuffle_split_partition_data_align);
    out.push_back(rmm::device_buffer(data_size, stream, mr));
  }

  template <typename T, CUDF_ENABLE_IF(std::is_same_v<T, cudf::list_view>)>
  void operator()(assemble_column_info const& col, std::vector<rmm::device_buffer>& out)
  { 
    // validity
    if(col.has_validity){
      out.push_back(alloc_validity(col.num_rows));
    }

    // offsets
    auto const offsets_size = cudf::util::round_up_safe(sizeof(size_type) * (col.num_rows + 1), shuffle_split_partition_data_align);
    out.push_back(rmm::device_buffer(offsets_size, stream, mr));
  } 

  template <typename T, CUDF_ENABLE_IF(std::is_same_v<T, cudf::struct_view>)>
  void operator()(assemble_column_info const& col, std::vector<rmm::device_buffer>& out)
  { 
    // validity
    if(col.has_validity){
      out.push_back(alloc_validity(col.num_rows));
    }    
  }

  template <typename T, CUDF_ENABLE_IF(std::is_same_v<T, cudf::string_view>)>
  void operator()(assemble_column_info const& col, std::vector<rmm::device_buffer>& out)
  { 
    // validity
    if(col.has_validity){
      out.push_back(alloc_validity(col.num_rows));
    }

    // chars
    auto const chars_size = cudf::util::round_up_safe(sizeof(int8_t) * (col.num_chars + 1), shuffle_split_partition_data_align);
    out.push_back(rmm::device_buffer(chars_size, stream, mr));

    // offsets
    auto const offsets_size = cudf::util::round_up_safe(sizeof(size_type) * (col.num_rows + 1), shuffle_split_partition_data_align);
    out.push_back(rmm::device_buffer(offsets_size, stream, mr));
  }

  template <typename T, CUDF_ENABLE_IF(!std::is_same_v<T, cudf::struct_view> && 
                                       !std::is_same_v<T, cudf::list_view> && 
                                       !std::is_same_v<T, cudf::string_view> && 
                                       !cudf::is_fixed_width<T>())>
  void operator()(assemble_column_info const& col, std::vector<rmm::device_buffer>& out)
  { 
    CUDF_FAIL("Unsupported type in assemble_buffer_functor");
  }
 
private:
  rmm::device_buffer alloc_validity(size_type num_rows)
  {
    return rmm::device_buffer(bitmask_allocation_size_bytes(num_rows, shuffle_split_partition_data_align), stream, mr);
  }
};

// Computes required allocation size of a bitmask
__device__ std::size_t device_bitmask_allocation_size_bytes(size_type number_of_bits, std::size_t padding_boundary)
{
  auto necessary_bytes = cudf::util::div_rounding_up_safe<size_type>(number_of_bits, CHAR_BIT);

  auto padded_bytes = padding_boundary * cudf::util::div_rounding_up_safe<size_type>(
                                           necessary_bytes, padding_boundary);
  return padded_bytes;
}

// Important: this returns the size of the buffer -without- padding. just the size of
// the raw bytes containing the actual data.
struct assemble_buffer_size_functor {
  template <typename T, typename OutputIter, CUDF_ENABLE_IF(cudf::is_fixed_width<T>())>
  __device__ void operator()(assemble_column_info const& col, OutputIter out)
  {
    // validity
    if(col.has_validity){
      *out++ = device_bitmask_allocation_size_bytes(col.num_rows, 1);
    }

    // data
    *out++ = cudf::type_dispatcher(data_type{col.type}, size_of_helper{}) * col.num_rows;
  }

  template <typename T, typename OutputIter, CUDF_ENABLE_IF(std::is_same_v<T, cudf::list_view>)>
  __device__ void operator()(assemble_column_info const& col, OutputIter out)
  { 
    // validity
    if(col.has_validity){
      *out++ = device_bitmask_allocation_size_bytes(col.num_rows, 1);
    }

    // offsets
    *out++ = sizeof(size_type) * (col.num_rows + 1);
  } 

  template <typename T, typename OutputIter, CUDF_ENABLE_IF(std::is_same_v<T, cudf::struct_view>)>
  __device__ void operator()(assemble_column_info const& col, OutputIter out)
  { 
    // validity
    if(col.has_validity){
      *out++ = device_bitmask_allocation_size_bytes(col.num_rows, 1);
    }
  }

  template <typename T, typename OutputIter, CUDF_ENABLE_IF(std::is_same_v<T, cudf::string_view>)>
  __device__ void operator()(assemble_column_info const& col, OutputIter out)
  { 
    // validity
    if(col.has_validity){
      *out++ = device_bitmask_allocation_size_bytes(col.num_rows, 1);
    }

    // chars
    *out++ = sizeof(int8_t) * (col.num_chars + 1);

    // offsets
    *out++ = sizeof(size_type) * (col.num_rows + 1);
  }

  template <typename T, typename OutputIter, CUDF_ENABLE_IF(!std::is_same_v<T, cudf::struct_view> && 
                                       !std::is_same_v<T, cudf::list_view> && 
                                       !std::is_same_v<T, cudf::string_view> && 
                                       !cudf::is_fixed_width<T>())>
  __device__ void operator()(assemble_column_info const& col, OutputIter out)
  {
  }
};

struct assemble_metadata_offset_functor {
  template <typename T, typename OutputIter, CUDF_ENABLE_IF(cudf::is_fixed_width<T>())>
  __device__ void operator()(assemble_column_info const& col, OutputIter out, size_t offset)
  {
    // validity
    if(col.has_validity){
      *out += offset;
      *out++;
    }

    // data
    *out += offset;
    out++;
  }

  template <typename T, typename OutputIter, CUDF_ENABLE_IF(std::is_same_v<T, cudf::list_view>)>
  __device__ void operator()(assemble_column_info const& col, OutputIter out, size_t offset)
  { 
    // validity
    if(col.has_validity){
      *out += offset;
      *out++;
    }

    // offsets
    (*out++) += offset;
    *out++;
  } 

  template <typename T, typename OutputIter, CUDF_ENABLE_IF(std::is_same_v<T, cudf::struct_view>)>
  __device__ void operator()(assemble_column_info const& col, OutputIter out, size_t offset)
  { 
    // validity
    if(col.has_validity){
      *out += offset;
      *out++;
    }
  }

  template <typename T, typename OutputIter, CUDF_ENABLE_IF(std::is_same_v<T, cudf::string_view>)>
  __device__ void operator()(assemble_column_info const& col, OutputIter out, size_t offset)
  { 
    // validity
    if(col.has_validity){
      *out += offset;
      *out++;
    }

    // chars
    *out += offset;
    *out++;

    // offsets
    *out += offset;
    *out++;
  }

  template <typename T, typename OutputIter, CUDF_ENABLE_IF(!std::is_same_v<T, cudf::struct_view> && 
                                       !std::is_same_v<T, cudf::list_view> && 
                                       !std::is_same_v<T, cudf::string_view> && 
                                       !cudf::is_fixed_width<T>())>
  __device__ void operator()(assemble_column_info const& col, OutputIter out, size_t offset)
  {
  }
};

// returns:
// - a vector of assemble_column_info structs representing the destination column data.
//   the vector is of length global_metadata.col_info.size()  that is, the flattened list of columns in the table.
//
// - the same vector as above, but in host memory. 
//
// - a vector of assemble_column_info structs, representing the source column data.
//   the vector is of length global_metadata.col_info.size() * the # of partitions. 
//
std::tuple<rmm::device_uvector<assemble_column_info>,
           std::vector<assemble_column_info>,
           rmm::device_uvector<assemble_column_info>,
           size_t>
assemble_build_column_info(shuffle_split_metadata const& h_global_metadata,
                           cudf::device_span<int8_t const> partitions, 
                           cudf::device_span<size_t const> partition_offsets,
                           rmm::cuda_stream_view stream,
                           rmm::device_async_resource_ref mr)
{
  auto temp_mr = cudf::get_current_device_resource_ref();
  rmm::device_uvector<shuffle_split_col_data> global_metadata = cudf::detail::make_device_uvector_async(h_global_metadata.col_info, stream, temp_mr);

  // "columns" here means the number of flattened columns in the entire source table, not just the
  // number of columns at the top level
  auto const num_columns = global_metadata.size();
  size_type const num_partitions = partition_offsets.size();
  auto const num_column_instances = num_columns * num_partitions;

  // generate per-column data ------------------------------------------------------
  rmm::device_uvector<assemble_column_info> column_info(num_columns, stream, temp_mr);  

  // compute:
  //  - indices into the char count data for string columns
  //  - offset into the partition data where has-validity begins
  rmm::device_uvector<size_type> char_count_indices(num_columns + 1, stream, temp_mr);
  auto cc_index_iter = cudf::detail::make_counting_transform_iterator(0, cuda::proclaim_return_type<size_type>([global_metadata = global_metadata.begin(), num_columns] __device__ (size_type i) {
    return i >= num_columns ? 0 : (global_metadata[i].type == cudf::type_id::STRING ? 1 : 0);
  }));
  thrust::exclusive_scan(rmm::exec_policy_nosync(stream, temp_mr), cc_index_iter, cc_index_iter + num_columns + 1, char_count_indices.begin());
  size_type const per_partition_num_char_counts = char_count_indices.back_element(stream);
  // the +1 is for the per-partition overall row count at the very beginning
  auto const has_validity_offset = (per_partition_num_char_counts + 1) * sizeof(size_type);

  /*  
  {
    auto h_char_count_indices = cudf::detail::make_std_vector_sync(char_count_indices, stream);
    printf("per_partition_num_char_counts : %d\n", per_partition_num_char_counts);
    printf("has_validity_offset : %lu\n", has_validity_offset);
    for(size_t idx=0; idx<h_char_count_indices.size(); idx++){
      printf("h_char_count_indices(%lu): %d\n", idx, h_char_count_indices[idx]);
    }
  } 
  */ 

  // compute has-validity
  // note that we are iterating vertically -> horizontally here, with each column's individual piece per partition first.
  auto column_keys = cudf::detail::make_counting_transform_iterator(0, cuda::proclaim_return_type<size_type>([num_partitions] __device__ (size_type i){
    return i / num_partitions;
  }));  
  auto has_validity_values = cudf::detail::make_counting_transform_iterator(0, 
    cuda::proclaim_return_type<bool>([num_partitions,
                                      has_validity_offset,
                                      partitions = partitions.data(),
                                      partition_offsets = partition_offsets.begin()]
                                      __device__ (int i) -> bool {
      auto const partition_index = i % num_partitions;
      bitmask_type const*const has_validity_buf = reinterpret_cast<bitmask_type const*>(partitions + partition_offsets[partition_index] + has_validity_offset);
      auto const col_index = i / num_partitions;
      // printf("HVV: %d, %d, %d, %d, %d\n", (int)partition_index, (int)partition_offsets[partition_index], (int)has_validity_offset, (int)col_index, (int)has_validity_buf[col_index / 32]);
      return has_validity_buf[col_index / 32] & (1 << (col_index % 32)) ? 1 : 0;
    })
  );
  thrust::reduce_by_key(rmm::exec_policy_nosync(stream, temp_mr),
                        column_keys,
                        column_keys +  num_column_instances,
                        has_validity_values,
                        thrust::make_discard_iterator(),
                        assemble_column_info_has_validity_output_iter{column_info.begin()},
                        thrust::equal_to<size_type>{},
                        thrust::logical_or<bool>{});
  /*
  {
    auto h_column_info = cudf::detail::make_std_vector_sync(column_info, stream);
    for(size_t idx=0; idx<h_column_info.size(); idx++){
      printf("h_column_info(%lu): has_validity = %d\n", idx, (int)(h_column_info[idx].has_validity ? 1 : 0));
    }
  }
  */

  //print_span(cudf::device_span<size_t const>(partition_offsets));

  // compute overall row count
  auto row_count_values = cudf::detail::make_counting_transform_iterator(0,
    cuda::proclaim_return_type<cudf::size_type>([num_partitions,
                                                 partitions = partitions.data(),
                                                 partition_offsets = partition_offsets.begin()]
                                                 __device__ (int i){
                                                  return reinterpret_cast<size_type const*>(partitions + partition_offsets[i])[0];
                                                 }));
  size_t const row_count =  thrust::reduce(rmm::exec_policy_nosync(stream, temp_mr),
                                            row_count_values,
                                            row_count_values + num_partitions);
  
  // compute char counts for strings
  // note that we are iterating vertically -> horizontally here, with each column's individual piece per partition first.
  // TODO: use an output iterator and write directly to the outgoing assembly_info structs
  auto cc_keys = cudf::detail::make_counting_transform_iterator(0, cuda::proclaim_return_type<cudf::size_type>([num_partitions] __device__ (int i){
    return i / num_partitions;
  }));
  auto char_count_values = cudf::detail::make_counting_transform_iterator(0,
    cuda::proclaim_return_type<cudf::size_type>([num_partitions,
                                                 partitions = partitions.data(),
                                                 partition_offsets = partition_offsets.begin(),
                                                 global_metadata = global_metadata.begin()]
                                                 __device__ (int i){
      auto const partition_index = i % num_partitions;
      auto const col_index = i / num_partitions;

      // non-string columns don't have a char count
      auto const column_type = global_metadata[col_index].type;
      if(column_type != cudf::type_id::STRING){
        return 0;
      }

      // string columns
      size_type const*const char_counts = reinterpret_cast<size_type const*>(partitions + partition_offsets[partition_index] + 4);
      // printf("RCI %d : %d, partition_index = %d\n", (int)col_index, char_counts[col_index], (int)partition_index);
      return char_counts[col_index];
    })
  );
  rmm::device_uvector<size_type> char_counts(num_columns, stream, temp_mr);
  thrust::reduce_by_key(rmm::exec_policy_nosync(stream, temp_mr),
                        cc_keys, 
                        cc_keys + num_column_instances,
                        char_count_values,
                        thrust::make_discard_iterator(),
                        char_counts.begin());
  // print_span(static_cast<cudf::device_span<size_type const>>(char_counts));
  
  // copy type and summed row counts
  auto iter = thrust::make_counting_iterator(0);
  thrust::for_each(rmm::exec_policy_nosync(stream, temp_mr), iter, iter + num_columns, [row_count,
                                                                                        column_info = column_info.begin(),
                                                                                        global_metadata = global_metadata.begin(),
                                                                                        char_count_indices = char_count_indices.begin(),
                                                                                        char_counts = char_counts.begin()]
                                                                                        __device__ (size_type col_index){
    auto const& metadata = global_metadata[col_index];
    auto& cinfo = column_info[col_index];
    
    cinfo.type = metadata.type;
    cinfo.null_count = 0; // TODO
    cinfo.num_children = metadata.num_children;
    
    cinfo.num_rows = row_count;
    
    // string columns store the char count separately
    cinfo.num_chars = cinfo.type == cudf::type_id::STRING ? char_counts[char_count_indices[col_index]] : 0;
  });
  
  /*
  {
    auto h_column_info = cudf::detail::make_std_vector_sync(column_info, stream);
    for(size_t idx=0; idx<h_column_info.size(); idx++){
      printf("col_info[%lu]: type = %d has_validity = %d num_rows = %d num_chars = %d null_count = %d\n", idx,
        (int)h_column_info[idx].type, h_column_info[idx].has_validity ? 1 : 0, h_column_info[idx].num_rows, h_column_info[idx].num_chars, h_column_info[idx].null_count);
    }
  } 
  */ 

  // generate per-column-instance data ------------------------------------------------------

  // has-validity, type, row count
  rmm::device_uvector<assemble_column_info> column_instance_info(num_column_instances, stream, temp_mr);
  thrust::for_each(rmm::exec_policy_nosync(stream, temp_mr), iter, iter + num_column_instances, [char_count_indices = char_count_indices.begin(),
                                                                                                 column_instance_info = column_instance_info.begin(),
                                                                                                 global_metadata = global_metadata.begin(),
                                                                                                 partitions = partitions.data(),
                                                                                                 partition_offsets = partition_offsets.begin(),
                                                                                                 num_columns,
                                                                                                 has_validity_offset]
                                                                                                 __device__ (size_type i){
    auto const partition_index = i / num_columns;
    auto const col_index = i % num_columns;
    auto const col_instance_index = (partition_index * num_columns) + col_index;

    auto const& metadata = global_metadata[col_index];
    auto& cinstance_info = column_instance_info[col_instance_index];

    uint8_t const*const pheader = reinterpret_cast<uint8_t const*>(partitions + partition_offsets[partition_index]);

    bitmask_type const*const has_validity_buf = reinterpret_cast<bitmask_type const*>(pheader + has_validity_offset);
    cinstance_info.has_validity = has_validity_buf[col_index / 32] & (1 << (col_index % 32)) ? 1 : 0;
    
    cinstance_info.type = metadata.type;
    cinstance_info.null_count = 0; // TODO
    cinstance_info.num_children = metadata.num_children;
    
    cinstance_info.num_rows = reinterpret_cast<size_type const*>(pheader)[0];
    
    // string columns store the char count separately
    if(metadata.type == cudf::type_id::STRING){
      size_type const*const char_counts = reinterpret_cast<size_type const*>(pheader + 4);
      cinstance_info.num_chars = char_counts[char_count_indices[col_index]];
    }
  });
  
  /*
  {
    auto h_column_instance_info = cudf::detail::make_std_vector_sync(column_instance_info, stream);
    for(size_t idx=0; idx<h_column_instance_info.size(); idx++){
      size_type const partition_index = idx / num_columns;
      size_type const col_index = idx % num_columns;
      size_type const col_instance_index = (partition_index * num_columns) + col_index;

      printf("col_info[%d, %d, %d]: type = %d has_validity = %d num_rows = %d num_chars = %d null_count = %d\n",
        partition_index, col_index, col_instance_index,
        (int)h_column_instance_info[idx].type, h_column_instance_info[idx].has_validity ? 1 : 0, h_column_instance_info[idx].num_rows, h_column_instance_info[idx].num_chars, h_column_instance_info[idx].null_count);
    }
  } 
  */  

  // compute per-partition metadata size
  size_t const metadata_rc_size = ((per_partition_num_char_counts + 1) * sizeof(size_type));
  size_t const metadata_has_validity_size = (cudf::util::round_up_safe(num_columns, size_t{32}) / size_t{32}) * sizeof(bitmask_type);
  size_t const per_partition_metadata_size = cudf::util::round_up_safe(metadata_rc_size + metadata_has_validity_size, shuffle_split_partition_data_align);

  return {std::move(column_info), cudf::detail::make_std_vector_sync(column_info, stream), std::move(column_instance_info), per_partition_metadata_size};
}

template<typename SizeIterator, typename GroupFunction>
rmm::device_uvector<std::invoke_result_t<GroupFunction>> transform_expand(SizeIterator first,
                                                                          SizeIterator last,
                                                                          GroupFunction op,
                                                                          rmm::cuda_stream_view stream,
                                                                          rmm::device_async_resource_ref mr)
{ 
  auto temp_mr = cudf::get_current_device_resource_ref();

  auto value_count = std::distance(first, last);
  auto size_wrapper = cudf::detail::make_counting_transform_iterator(0, cuda::proclaim_return_type<size_t>([value_count, first] __device__ (size_t i){
    return i >= value_count ? 0 : first[i];
  }));
  rmm::device_uvector<size_t> group_offsets(value_count + 1, stream, temp_mr);
  thrust::exclusive_scan(rmm::exec_policy(stream, temp_mr),
                         size_wrapper,
                         size_wrapper + group_offsets.size(),
                         group_offsets.begin());
  size_t total_size = group_offsets.back_element(stream); // note memcpy and device sync
  
  using OutputType = std::invoke_result_t<GroupFunction>;
  rmm::device_uvector<OutputType> result(total_size, stream, mr);
  auto iter = thrust::make_counting_iterator(0);
  thrust::transform(rmm::exec_policy(stream, temp_mr),
                    iter,
                    iter + total_size,
                    result.begin(),
                    cuda::proclaim_return_type<OutputType>([op, group_offsets_begin = group_offsets.begin(), group_offsets_end = group_offsets.end()] __device__ (size_t i){
                      auto const group_index = thrust::lower_bound(thrust::seq, group_offsets_begin, group_offsets_end, i) - group_offsets_begin;
                      auto const intra_group_index = i - group_offsets_begin[group_index];
                      return op(group_index, intra_group_index);
                    }));

  return result;
};

// returns destination buffers
std::pair<std::vector<rmm::device_buffer>, rmm::device_uvector<assemble_batch>> assemble_build_buffers(rmm::device_uvector<assemble_column_info> const& column_info,
                                                                                                       rmm::device_uvector<assemble_column_info> const& column_instance_info,
                                                                                                       cudf::device_span<int8_t const> partitions,
                                                                                                       size_t num_partitions,
                                                                                                       size_t per_partition_metadata_size,
                                                                                                       rmm::cuda_stream_view stream,
                                                                                                       rmm::device_async_resource_ref mr)
{
  auto h_column_info = cudf::detail::make_std_vector_sync(column_info, stream);
  auto temp_mr = cudf::get_current_device_resource_ref();  
  
  // allocate output buffers ----------------------------------
  std::vector<rmm::device_buffer> assemble_buffers;
  assemble_buffers.reserve(h_column_info.size() * 3); // worst case, every column has 3 buffers.
  // mapping of column index to first-buffer index
  std::vector<size_type> h_column_to_buffer_map(h_column_info.size());  
  for(size_t idx=0; idx<h_column_info.size(); idx++){
    h_column_to_buffer_map[idx] = assemble_buffers.size();
    cudf::type_dispatcher(cudf::data_type{h_column_info[idx].type},
                          detail::assemble_buffer_functor{stream, mr},
                          h_column_info[idx],
                          assemble_buffers);

  }
  std::vector<int8_t*> h_dst_buffers(assemble_buffers.size());
  std::transform(assemble_buffers.begin(), assemble_buffers.end(), h_dst_buffers.begin(), [](rmm::device_buffer& buf){
    return reinterpret_cast<int8_t*>(buf.data());
  });
  auto dst_buffers = cudf::detail::make_device_uvector_async(h_dst_buffers, stream, temp_mr);
  auto column_to_buffer_map = cudf::detail::make_device_uvector_async(h_column_to_buffer_map, stream, cudf::get_current_device_resource_ref());
  // print_span(cudf::device_span<size_type const>{column_to_buffer_map});

  // generate copy batches ------------------------------------

  // compute:
  // - unpadded sizes of the source buffers
  // - offsets into the partition data where each source buffer starts
  // - offsets into the destination buffers where each source buffer starts writing
  size_t const buffers_per_partition = assemble_buffers.size();
  size_t const num_src_buffers = buffers_per_partition * num_partitions;
  rmm::device_uvector<size_t> src_sizes_unpadded(num_src_buffers, stream, mr);
  rmm::device_uvector<size_t> src_offsets(num_src_buffers, stream, mr);
  rmm::device_uvector<size_t> dst_offsets(num_src_buffers, stream, mr);
  {
    // generate unpadded sizes of the source buffers
    auto const num_column_instances = column_instance_info.size();
    auto iter = thrust::make_counting_iterator(0);
    thrust::for_each(rmm::exec_policy(stream, temp_mr),
                    iter,
                    iter + num_column_instances,
                    [buffers_per_partition,
                     num_columns = column_info.size(),
                     column_to_buffer_map = column_to_buffer_map.begin(),
                     column_instance_info = column_instance_info.begin(),
                     src_sizes_unpadded = src_sizes_unpadded.begin()] __device__ (size_type i){

      auto const partition_index = i / num_columns;
      auto const col_index = i % num_columns;
      auto const col_instance_index = (partition_index * num_columns) + col_index;

      auto const& cinfo_instance = column_instance_info[col_instance_index];
      auto const buf_index = column_to_buffer_map[col_index] + (partition_index * buffers_per_partition);
      cudf::type_dispatcher(cudf::data_type{cinfo_instance.type},
                            detail::assemble_buffer_size_functor{},
                            cinfo_instance,
                            &src_sizes_unpadded[buf_index]);
      // printf("SSU: %d %d (%d %d), %lu\n", (int)partition_index, (int)buf_index, (int)col_index, (int)column_to_buffer_map[col_index], src_sizes_unpadded[buf_index]);
    });
    // print_span(cudf::device_span<size_t const>{src_sizes_unpadded});
    
    // scan to source offsets. include padding for the buffers themselves
    auto padded_sizes = thrust::make_transform_iterator(src_sizes_unpadded.begin(), cuda::proclaim_return_type<size_t>([shuffle_split_partition_data_align = shuffle_split_partition_data_align] __device__ (size_t size_unpadded){
      return cudf::util::round_up_safe(size_unpadded, shuffle_split_partition_data_align);
    }));
    thrust::exclusive_scan(rmm::exec_policy(stream, temp_mr),
                           padded_sizes,
                           padded_sizes + src_sizes_unpadded.size(),
                           src_offsets.begin());
    // print_span(cudf::device_span<size_t const>{src_offsets});
    
    // add metadata header offset
    thrust::for_each(rmm::exec_policy(stream, temp_mr),
                    iter,
                    iter + num_column_instances,
                    [num_columns = column_info.size(),
                     buffers_per_partition,
                     column_to_buffer_map = column_to_buffer_map.begin(),
                     column_instance_info = column_instance_info.begin(),
                     src_offsets = src_offsets.begin(),
                     per_partition_metadata_size] __device__ (size_type i){

      auto const partition_index = i / num_columns;
      auto const metadata_offset = (partition_index + 1) * per_partition_metadata_size;
      auto const col_index = i % num_columns;
      auto const col_instance_index = (partition_index * num_columns) + col_index;
      auto const& cinfo_instance = column_instance_info[col_instance_index];
      auto const buf_index = column_to_buffer_map[col_index] + (partition_index * buffers_per_partition);

      // printf("MHO: %d, partition_index = %d, metadata_offset = %d, col_index = %d, col_instance_index = %d, buf_index = %d\n", i, (int)partition_index, (int)metadata_offset, (int)col_index, (int)col_instance_index, (int)buf_index);
      cudf::type_dispatcher(cudf::data_type{cinfo_instance.type},
                            detail::assemble_metadata_offset_functor{},
                            cinfo_instance,
                            &src_offsets[buf_index],
                            metadata_offset);
    });
    // print_span(cudf::device_span<size_t const>{src_offsets});

    // generate destination buffer offsets
    // Note: vertical iteration
    auto dst_buf_key = cudf::detail::make_counting_transform_iterator(0, cuda::proclaim_return_type<size_t>([num_partitions] __device__ (size_t i){
      return i / num_partitions;
    }));
    auto size_iter = cudf::detail::make_counting_transform_iterator(0, cuda::proclaim_return_type<size_t>([src_sizes_unpadded = src_sizes_unpadded.begin(), num_partitions, buffers_per_partition] __device__ (size_t i){
      auto const dst_buf_index = i / num_partitions;
      auto const partition_index = i % num_partitions;
      auto const src_buf_index = (partition_index * buffers_per_partition) + dst_buf_index;
      return src_sizes_unpadded[src_buf_index];
    }));
    thrust::exclusive_scan_by_key(rmm::exec_policy(stream, temp_mr),
                                  dst_buf_key,
                                  dst_buf_key + num_src_buffers,
                                  size_iter,
                                  dst_offsets.begin());
    // print_span(cudf::device_span<size_t const>{dst_offsets});
  }

  // generate batches
  auto batch_count_iter = cudf::detail::make_counting_transform_iterator(0, 
                                                                         cuda::proclaim_return_type<size_t>([src_sizes_unpadded = src_sizes_unpadded.begin()] __device__ (size_t i){
                                                                           return size_to_batch_count(src_sizes_unpadded[i]);
                                                                         }));
  auto copy_batches = transform_expand(batch_count_iter, 
                                       batch_count_iter + src_sizes_unpadded.size(),
                                       cuda::proclaim_return_type<assemble_batch>([dst_buffers = dst_buffers.begin(),
                                                                                   dst_offsets = dst_offsets.begin(),
                                                                                   partitions = partitions.data(),
                                                                                   buffers_per_partition,
                                                                                   num_partitions,
                                                                                   src_sizes_unpadded = src_sizes_unpadded.begin(),
                                                                                   src_offsets = src_offsets.begin(),
                                                                                   desired_batch_size = desired_batch_size] __device__ (size_t src_buf_index, size_t batch_index){
                                         auto const batch_offset = batch_index * desired_batch_size;
                                         auto const partition_index = src_buf_index / buffers_per_partition;
                                         
                                         auto const src_offset = src_offsets[src_buf_index];
                                        
                                         auto const dst_buf_index = src_buf_index % buffers_per_partition;
                                         auto const dst_offset_index = (dst_buf_index * num_partitions) + partition_index;
                                         auto const dst_offset = dst_offsets[dst_offset_index];

                                         auto const bytes = std::min(src_sizes_unpadded[src_buf_index] - batch_offset, desired_batch_size);

                                         /*                                         
                                         printf("ET: partition_index=%lu, src_buf_index=%lu, dst_buf_index=%lu, batch_index=%lu, src_offset=%lu, dst_offset=%lu bytes=%lu\n", 
                                           partition_index,
                                           src_buf_index,
                                           dst_buf_index,
                                           batch_index,
                                           src_offset + batch_offset,
                                           dst_offset + batch_offset,
                                           bytes);
                                           */

                                         return assemble_batch {
                                          partitions + src_offset + batch_offset,
                                          dst_buffers[dst_buf_index] + dst_offset + batch_offset,
                                          bytes,
                                          0,  // TODO: handle offsets
                                          0,  // TODO: handle validity shifting
                                          0};
                                         }),
                                       stream,
                                       mr);

  return {std::move(assemble_buffers), std::move(copy_batches)};
}

void assemble_copy(rmm::device_uvector<assemble_batch> const& batches, rmm::cuda_stream_view stream)
{
  auto input_iter = thrust::make_transform_iterator(batches.begin(), cuda::proclaim_return_type<void*>([] __device__ (assemble_batch const& batch){
    return reinterpret_cast<void*>(const_cast<int8_t*>(batch.src));
  }));
  auto output_iter = thrust::make_transform_iterator(batches.begin(), cuda::proclaim_return_type<void*>([] __device__ (assemble_batch const& batch){
    return reinterpret_cast<void*>(batch.dst);
  }));
  auto size_iter = thrust::make_transform_iterator(batches.begin(), cuda::proclaim_return_type<size_t>([] __device__ (assemble_batch const& batch){
    return batch.size;
  }));

  size_t temp_storage_bytes;
  cub::DeviceMemcpy::Batched(nullptr, temp_storage_bytes, input_iter, output_iter, size_iter, batches.size(), stream);
  rmm::device_buffer temp_storage(temp_storage_bytes, stream, cudf::get_current_device_resource_ref());
  cub::DeviceMemcpy::Batched(temp_storage.data(), temp_storage_bytes, input_iter, output_iter, size_iter, batches.size(), stream);

  stream.synchronize();
}

// assemble all the columns and the final table from the intermediate buffers
std::unique_ptr<cudf::table> build_table(std::vector<assemble_column_info> const& assembly_data,
                                         std::vector<rmm::device_buffer>& assembly_buffers,
                                         rmm::cuda_stream_view stream,
                                         rmm::device_async_resource_ref mr)
{
  std::vector<std::unique_ptr<cudf::column>> columns;
  auto column = assembly_data.begin();
  auto buffer = assembly_buffers.begin();  
  while(column != assembly_data.end()){    
    std::tie(column, buffer) = cudf::type_dispatcher(cudf::data_type{column->type},
                                                     detail::assemble_column_functor{stream, mr},
                                                     column,
                                                     buffer,
                                                     columns);
  }
  return std::make_unique<cudf::table>(std::move(columns));
}

} // namespace detail

std::unique_ptr<table> shuffle_assemble(shuffle_split_metadata const& global_metadata,
                                        cudf::device_span<int8_t const> partitions,
                                        cudf::device_span<size_t const> partition_offsets,
                                        rmm::cuda_stream_view stream,
                                        rmm::device_async_resource_ref mr)
{
  // generate the info structs representing the flattened column hierarchy. the total number of assembled rows, null counts, etc
  auto [column_info, h_column_info, column_instance_info, per_partition_metadata_size] = detail::assemble_build_column_info(global_metadata, partitions, partition_offsets, stream, mr);

  // generate the (empty) output buffers based on the column info. note that is not a 1:1 mapping between column info
  // and buffers, since some columns will have validity and some will not.
  auto [dst_buffers, batches] = detail::assemble_build_buffers(column_info, column_instance_info, partitions, partition_offsets.size(), per_partition_metadata_size, stream, mr);  
  
  // copy the data. note that this does not sync.
  detail::assemble_copy(batches, stream);
  
  // return the final assembled table
  return build_table(h_column_info, dst_buffers, stream, mr);
}

<<<<<<< HEAD
}  // namespace spark_rapids_jni
=======
};  // namespace spark_rapids_jni
>>>>>>> 64a2c08c
<|MERGE_RESOLUTION|>--- conflicted
+++ resolved
@@ -56,11 +56,6 @@
 #include "shuffle_split.hpp"
 
 namespace spark_rapids_jni {
-<<<<<<< HEAD
-
-using namespace cudf;
-=======
->>>>>>> 64a2c08c
 
 namespace {
 
@@ -3472,8 +3467,4 @@
   return build_table(h_column_info, dst_buffers, stream, mr);
 }
 
-<<<<<<< HEAD
-}  // namespace spark_rapids_jni
-=======
-};  // namespace spark_rapids_jni
->>>>>>> 64a2c08c
+};  // namespace spark_rapids_jni