--- conflicted
+++ resolved
@@ -28,21 +28,12 @@
   auto [split_data, split_metadata] = spark_rapids_jni::shuffle_split(tbl,
                                                                       splits,
                                                                       cudf::get_default_stream(),
-<<<<<<< HEAD
-                                                                      rmm::mr::get_current_device_resource());
-  auto result = shuffle_assemble(split_metadata,
-                                {static_cast<int8_t*>(split_data.partitions->data()), split_data.partitions->size()},
-                                split_data.offsets,
-                                cudf::get_default_stream(),
-                                rmm::mr::get_current_device_resource());
-=======
                                                                       cudf::get_current_device_resource());
   auto result = spark_rapids_jni::shuffle_assemble(split_metadata,
                                                    {static_cast<int8_t*>(split_data.partitions->data()), split_data.partitions->size()},
                                                    split_data.offsets,
                                                    cudf::get_default_stream(),
                                                    cudf::get_current_device_resource());
->>>>>>> 64a2c08c
   CUDF_TEST_EXPECT_TABLES_EQUAL(tbl, *result);
 }
 
